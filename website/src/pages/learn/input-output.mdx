--- conflicted
+++ resolved
@@ -46,7 +46,6 @@
 $: ccv(sine.segment(16).slow(4)).ccn(74).midi()`}
 />
 
-<<<<<<< HEAD
 ## pc (Program Change)
 
 The `pc` control sends MIDI program change messages to switch between different presets/patches on your MIDI device.
@@ -82,12 +81,6 @@
 
 In TidalCycles, sound is usually generated using [SuperDirt](https://github.com/musikinformatik/SuperDirt/), which runs inside SuperCollider. Strudel also supports using SuperDirt, although it requires installing some additional software.
 
-=======
-# OSC/SuperDirt/StrudelDirt
-
-In TidalCycles, sound is usually generated using [SuperDirt](https://github.com/musikinformatik/SuperDirt/), which runs inside SuperCollider. Strudel also supports using SuperDirt, although it requires installing some additional software.
-
->>>>>>> f61916ff
 There is also [StrudelDirt](https://github.com/daslyfe/StrudelDirt) which is SuperDirt with some optimisations for working with Strudel. (A longer term aim is to merge these optimisations back into mainline SuperDirt)
 
 ## Prequisites
