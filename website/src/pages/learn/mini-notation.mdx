---
title: Mini Notation
layout: ../../layouts/MainLayout.astro
---

import { MiniRepl } from '../../docs/MiniRepl';
import { JsDoc } from '../../docs/JsDoc';

# Mini-notation

Similar to [Haskell Tidal Cycles](https://tidalcycles.org/docs/), Strudel has an "embedded mini-notation" (also called a [domain-specific language, or DSL](https://en.wikipedia.org/wiki/Domain-specific_language)) that is designed for writing rhythmic patterns using little amounts of text.
If you've seen any Tidal code before, you may have noticed the mini-notation and wondered what it's all about.
It's one of the main features of Tidal, and although it might look like a strange way to notate music and other patterns, you will soon see how powerful it can be.

Before diving deeper into the details, here is a flavour of how the mini-notation looks like:

<MiniRepl
  client:idle
  tune={`note(\`[
  [
    [e5 [b4 c5] d5 [c5 b4]]
    [a4 [a4 c5] e5 [d5 c5]]
    [b4 [~ c5] d5 e5]
    [c5 a4 a4 ~]
    [[~ d5] [~ f5] a5 [g5 f5]]
    [e5 [~ c5] e5 [d5 c5]]
    [b4 [b4 c5] d5 e5]
    [c5 a4 a4 ~]
  ],[
    [[e2 e3]*4]
    [[a2 a3]*4]
    [[g#2 g#3]*2 [e2 e3]*2]
    [a2 a3 a2 a3 a2 a3 b1 c2]
    [[d2 d3]*4]
    [[c2 c3]*4]
    [[b1 b2]*2 [e2 e3]*2]
    [[a1 a2]*4]
  ]
]/16\`)`}
/>

## Mini Notation Format

The snippet above is enclosed in backticks (`), which allows you to write multi-line strings.

You can also use regular double quotes (`"`) for single line mini-notation, as we have done already.

If you do just want to get a regular string that is _not_ parsed as mini-notation, use single quotes (`'`).

## Sequences of events in a cycle

We can play more notes by separating them with spaces:

<MiniRepl client:idle tune={`note("c e g b")`} punchcard />

Here, those four notes are squashed into one cycle, so each note is a quarter second long.
Try adding or removing notes and notice how the tempo changes!

<MiniRepl client:idle tune={`note("c d e f g a b")`} punchcard />

Note that the overall duration of time does not change, and instead each note length descreases.
This is a key idea, as it illustrates the 'Cycle' in TidalCycles!

Each space-separated note in this sequence is an _event_.
The time duration of each event is based on the speed or tempo of the cycle, and how many events are present.
Taking the two examples above, we have four and eight events respectively, and since they have the same cycle duration, they each have to fit their events inside the same amount of time.

This is perhaps counter-intuitive if you are used to adding notes in a sequencer or piano roll and the overall length increasing.
But, it will begin to make sense as we go through more elements of mini-notation.

## Division

We can slow the sequence down by enclosing it in brackets and dividing it by a number (`/2`):

<MiniRepl client:idle tune={`note("[e5 b4 d5 c5]/2")`} punchcard />

The division by two means that the sequence will be played over the course of two cycles.
You can also use decimal numbers for any tempo you like (`/2.75`).

<MiniRepl client:idle tune={`note("[e5 b4 d5 c5]/2.75")`} punchcard />

## Angle Brackets

Using angle brackets `<>`, we can define the sequence length based on the number of events:

<MiniRepl client:idle tune={`note("<e5 b4 d5 c5>")`} punchcard />

The above snippet is the same as:

<MiniRepl client:idle tune={`note("[e5 b4 d5 c5]/4")`} punchcard />

The advantage of the angle brackets, is that we can add more events without needing to change the number at the end.

<MiniRepl client:idle tune={`note("<e5 b4 d5 c5 e5>")`} punchcard />

<MiniRepl client:idle tune={`note("<e5 b4 d5 c5 e5 b4>")`} punchcard />

This is more similar to traditional music sequencers and piano rolls, where adding a note increases the perceived overall duration.

## Multiplication

Contrary to division, a sequence can be sped up by multiplying it by a number using the asterisk symbol (`*`):

<MiniRepl client:idle tune={`note("[e5 b4 d5 c5]*2")`} punchcard />

The multiplication by two here means that the sequence will play twice a cycle.

As with divisions, multiplications can be decimal (`*2.75`):

<MiniRepl client:idle tune={`note("[e5 b4 d5 c5]*2.75")`} punchcard />

## Subdividing time with bracket nesting

To create more interesting rhythms, you can _nest_ or _enclose_ sequences (put sequences inside sequences) with brackets `[]`, like this:

Compare the difference between the following:

<MiniRepl client:idle tune={`note("e5 b4 c5 d5 c5 b4")`} />
<MiniRepl client:idle tune={`note("e5 [b4 c5] d5 c5 b4")`} />
<MiniRepl client:idle tune={`note("e5 [b4 c5] d5 [c5 b4]")`} />
<MiniRepl client:idle tune={`note("e5 [b4 c5] d5 [c5 b4 d5 e5]")`} />
<MiniRepl client:idle tune={`note("e5 [b4 c5] d5 [c5 b4 [d5 e5]]")`} />

What's going on here? When we nest/enclose multiple events inside brackets (`[]`), their duration becomes the length of one event in the outer sequence.

This is a very simple change to make, but it has profound consequences.
Remember what we said earlier about how the cycles in tidal stay the same length, and the individual event lengths are divided up in this cycle?
Well, what this means is that in TidalCycles, not only can you divide time any way you want, and you can also subdivide time any way you want!

## Rests

The "~" represents a rest, and will create silence between other events:

<MiniRepl client:idle tune={`note("[b4 [~ c5] d5 e5]")`} punchcard />

## Parallel / polyphony

Using commas, we can play chords.
The following are the same:

<MiniRepl client:idle tune={`note("[g3,b3,e4]")`} />
<MiniRepl client:idle tune={`note("g3,b3,e4")`} punchcard canvasHeight={80} />

But to play multiple chords in a sequence, we have to wrap them in brackets:

<MiniRepl client:idle tune={`note("<[g3,b3,e4] [a3,c3,e4] [b3,d3,f#4] [b3,e4,g4]>")`} punchcard />

## Elongation

With the "@" symbol, we can specify temporal "weight" of a sequence child:

<MiniRepl client:idle tune={`note("<[g3,b3,e4]@2 [a3,c3,e4] [b3,d3,f#4]>")`} punchcard />

Here, the first chord has a weight of 2, making it twice the length of the other chords. The default weight is 1.

## Replication

Using "!" we can repeat without speeding up:

<MiniRepl client:idle tune={`note("<[g3,b3,e4]!2 [a3,c3,e4] [b3,d3,f#4]>")`} punchcard />

<<<<<<< HEAD
# Mini-notation review
=======
In essence, the `x!n` is like a shortcut for `[x*n]@n`.

## Mini-notation review
>>>>>>> ad917afb

To recap what we've learned so far, compare the following patterns:

<MiniRepl client:idle tune={`note("<g3 b3 e4 [a3,c3,e4] [b3,d3,f#4]>")`} />
<MiniRepl client:idle tune={`note("<[g3,b3,e4] [a3,c3,e4] [b3,d3,f#4]>")`} />
<MiniRepl client:idle tune={`note("<[g3,b3,e4]/2 [a3,c3,e4] [b3,d3,f#4]>")`} />
<MiniRepl client:idle tune={`note("<[g3,b3,e4]*2 [a3,c3,e4] [b3,d3,f#4]>")`} />
<MiniRepl client:idle tune={`note("<[g3,b3,e4] _ [a3,c3,e4] [b3,d3,f#4]>")`} />
<MiniRepl client:idle tune={`note("<[g3,b3,e4]@2 [a3,c3,e4] [b3,d3,f#4]>")`} />
<MiniRepl client:idle tune={`note("<[g3,b3,e4]!2 [a3,c3,e4] [b3,d3,f#4]>")`} />

## Euclidian rhythms

Using round brackets after an event, we can create rhythmical sub-divisions based on three parameters: `beats`, `segments` and `offset`.
This algorithm can be found in many different types of music software, and is often referred to as a [Euclidean rhythm](https://en.wikipedia.org/wiki/Euclidean_rhythm) sequencer, after computer scientist Godfriend Toussaint.
Why is it interesting? Well, consider the following simple example:

<MiniRepl client:idle tune={`s("bd(3,8,0)")`} punchcard canvasHeight={50} />

Sound familiar?
This is a popular Euclidian rhythm going by various names, such as "Pop Clave".
These rhythms can be found in all musical cultures, and the Euclidian rhythm algorithm allows us to express them extremely easily.
Writing this rhythm out in full require describing:

<MiniRepl client:idle tune={`s("bd ~ ~ bd ~ ~ bd ~")`} punchcard canvasHeight={50} />

But using the Euclidian rhythm notation, we only need to express "3 beats over 8 segments, starting on position 1".

This makes it easy to write patterns with interesting rhythmic structures and variations that still sound familiar:

<MiniRepl client:idle tune={`note("e5(2,8) b4(3,8) d5(2,8) c5(3,8)").slow(4)`} punchcard canvasHeight={50} />

Note that since the example above does not use the third `offset` parameter, it can be written simply as `"(3,8)"`.

<MiniRepl client:idle tune={`s("bd(3,8)")`} punchcard canvasHeight={50} />

Let's look at those three parameters in detail.

### Beats

`beats`: the first parameter controls how may beats will be played.
Compare these:

<MiniRepl client:idle tune={`s("bd(2,8)")`} punchcard canvasHeight={50} />
<MiniRepl client:idle tune={`s("bd(5,8)")`} punchcard canvasHeight={50} />
<MiniRepl client:idle tune={`s("bd(7,8)")`} punchcard canvasHeight={50} />

### Segments

`segments`: the second parameter controls the total amount of segments the beats will be distributed over:

<MiniRepl client:idle tune={`s("bd(3,4)")`} punchcard canvasHeight={50} />
<MiniRepl client:idle tune={`s("bd(3,8)")`} punchcard canvasHeight={50} />
<MiniRepl client:idle tune={`s("bd(3,13)")`} punchcard canvasHeight={50} />

### Offsets

`offset`: the third (optional) parameter controls the starting position for distributing the beats.
We need a secondary rhythm to hear the difference:

<MiniRepl client:idle tune={`s("bd(3,8,0), hh cp")`} punchcard />
<MiniRepl client:idle tune={`s("bd(3,8,3), hh cp")`} punchcard />
<MiniRepl client:idle tune={`s("bd(3,8,5), hh cp")`} punchcard />

## Mini-notation exercise

The most fun thing about the mini-notation, is that everything you have just learned can be combined in various ways!

Starting with this one `n`, can you make a _pattern string_ that uses every single mini-notation element above?

<MiniRepl client:idle tune={`n("60")`} />

<br /><|MERGE_RESOLUTION|>--- conflicted
+++ resolved
@@ -159,13 +159,7 @@
 
 <MiniRepl client:idle tune={`note("<[g3,b3,e4]!2 [a3,c3,e4] [b3,d3,f#4]>")`} punchcard />
 
-<<<<<<< HEAD
-# Mini-notation review
-=======
-In essence, the `x!n` is like a shortcut for `[x*n]@n`.
-
 ## Mini-notation review
->>>>>>> ad917afb
 
 To recap what we've learned so far, compare the following patterns:
 
