--- conflicted
+++ resolved
@@ -14,12 +14,7 @@
   resetLoadedSounds,
   initAudioOnFirstClick,
 } from '@strudel/webaudio';
-<<<<<<< HEAD
-import { defaultAudioDeviceName } from '../settings.mjs';
 import { getAudioDevices, setAudioDevice, setGlobalAudioVolume, setVersionDefaultsFrom } from './util.mjs';
-=======
-import { getAudioDevices, setAudioDevice, setVersionDefaultsFrom } from './util.mjs';
->>>>>>> 4608c321
 import { StrudelMirror, defaultSettings } from '@strudel/codemirror';
 import { clearHydra } from '@strudel/hydra';
 import { useCallback, useEffect, useRef, useState } from 'react';
