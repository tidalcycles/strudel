import React from 'react';
import { Controlled as CodeMirror2 } from 'react-codemirror2';
import 'codemirror/mode/javascript/javascript.js';
import 'codemirror/mode/pegjs/pegjs.js';
// import 'codemirror/theme/material.css';
import 'codemirror/lib/codemirror.css';
import 'codemirror/theme/material.css';

export default function CodeMirror({ value, onChange, options, editorDidMount }: any) {
  options = options || {
    mode: 'javascript',
    theme: 'material',
    lineNumbers: true,
    styleSelectedText: true,
    cursorBlinkRate: 500,
  };
  return <CodeMirror2 value={value} options={options} onBeforeChange={onChange} editorDidMount={editorDidMount} />;
}

<<<<<<< HEAD
export const markEvent = (editor) => (event) => {
  const locs = event.context.locations;
=======
export const markEvent = (editor) => (time, event) => {
  const locs = event.value.locations;
>>>>>>> 1375932c
  if (!locs || !editor) {
    return;
  }
  // mark active event
  const marks = locs.map(({ start, end }) =>
    editor
      .getDoc()
      .markText(
        { line: start.line - 1, ch: start.column },
        { line: end.line - 1, ch: end.column },
        { css: 'background-color: #FFCA28; color: black' }
      )
  );
  //Tone.Transport.schedule(() => { // problem: this can be cleared by scheduler...
  setTimeout(() => {
    marks.forEach((mark) => mark.clear());
    // }, '+' + event.duration * 0.5);
  }, event.duration * 0.9 * 1000);
};<|MERGE_RESOLUTION|>--- conflicted
+++ resolved
@@ -17,13 +17,8 @@
   return <CodeMirror2 value={value} options={options} onBeforeChange={onChange} editorDidMount={editorDidMount} />;
 }
 
-<<<<<<< HEAD
-export const markEvent = (editor) => (event) => {
+export const markEvent = (editor) => (time, event) => {
   const locs = event.context.locations;
-=======
-export const markEvent = (editor) => (time, event) => {
-  const locs = event.value.locations;
->>>>>>> 1375932c
   if (!locs || !editor) {
     return;
   }
