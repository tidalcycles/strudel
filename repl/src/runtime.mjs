// this file contains a runtime scope for testing all the tunes
// it mocks all the functions that won't work in node (who are not important for testing values / structure)
// it might require mocking more stuff when tunes added that use other functions

// import * as tunes from './tunes.mjs';
// import { evaluate } from '@strudel.cycles/eval';
import { evaluate } from '@strudel.cycles/transpiler';
import strudel from '@strudel.cycles/core';
const { Pattern, evalScope } = strudel;
import * as webaudio from '@strudel.cycles/webaudio';
import controls from '@strudel.cycles/core/controls.mjs';
// import gist from '@strudel.cycles/core/gist.js';
import { mini } from '@strudel.cycles/mini/mini.mjs';
// import { Tone } from '@strudel.cycles/tone';
// import * as toneHelpers from '@strudel.cycles/tone/tone.mjs';
// import * as voicingHelpers from '@strudel.cycles/tonal/voicings.mjs';
// import * as uiHelpers from '@strudel.cycles/tone/ui.mjs';
// import * as drawHelpers from '@strudel.cycles/tone/draw.mjs';
// import euclid from '@strudel.cycles/core/euclid.mjs';
// import '@strudel.cycles/tone/tone.mjs';
// import '@strudel.cycles/midi/midi.mjs';
import '@strudel.cycles/tonal/voicings.mjs';
import '@strudel.cycles/tonal/tonal.mjs';
import '@strudel.cycles/xen/xen.mjs';
// import '@strudel.cycles/xen/tune.mjs';
// import '@strudel.cycles/core/euclid.mjs';
// import '@strudel.cycles/core/speak.mjs'; // window is not defined
// import '@strudel.cycles/tone/pianoroll.mjs';
// import '@strudel.cycles/tone/draw.mjs';
// import '@strudel.cycles/osc/osc.mjs';
// import '@strudel.cycles/webaudio/webaudio.mjs';
// import '@strudel.cycles/serial/serial.mjs';
// import controls from '@strudel.cycles/core/controls.mjs';

import { prebake } from './prebake.mjs';

class MockedNode {
  chain() {
    return this;
  }
  connect() {
    return this;
  }
  toDestination() {
    return this;
  }
  set() {
    return this;
  }
  start() {
    return this;
  }
}

const mockNode = () => new MockedNode();

const id = (x) => x;

const toneHelpersMocked = {
  FeedbackDelay: MockedNode,
  MembraneSynth: MockedNode,
  NoiseSynth: MockedNode,
  MetalSynth: MockedNode,
  Synth: MockedNode,
  PolySynth: MockedNode,
  Chorus: MockedNode,
  Freeverb: MockedNode,
  Gain: MockedNode,
  Reverb: MockedNode,
  vol: mockNode,
  out: id,
  osc: id,
  adsr: id,
  getDestination: id,
  players: mockNode,
  sampler: mockNode,
  synth: mockNode,
  piano: mockNode,
  polysynth: mockNode,
  fmsynth: mockNode,
  membrane: mockNode,
  noise: mockNode,
  metal: mockNode,
  lowpass: mockNode,
  highpass: mockNode,
};

Pattern.prototype.osc = function () {
  return this;
};
<<<<<<< HEAD
Pattern.prototype.tone = function () {
=======
strudel.Pattern.prototype.csound = function () {
  return this;
};
strudel.Pattern.prototype.tone = function () {
>>>>>>> 485a9696
  return this;
};
Pattern.prototype.webdirt = function () {
  return this;
};

// draw mock
Pattern.prototype.pianoroll = function () {
  return this;
};

// speak mock
Pattern.prototype.speak = function () {
  return this;
};

// webaudio mock
Pattern.prototype.wave = function () {
  return this;
};
Pattern.prototype.filter = function () {
  return this;
};
Pattern.prototype.adsr = function () {
  return this;
};
Pattern.prototype.out = function () {
  return this;
};
Pattern.prototype.soundfont = function () {
  return this;
};
// tune mock
Pattern.prototype.tune = function () {
  return this;
};

Pattern.prototype.midi = function () {
  return this;
};

const uiHelpersMocked = {
  backgroundImage: id,
};

prebake({ isMock: true });

const canvasCtx = {
  clearRect: () => {},
  fillText: () => {},
  fillRect: () => {},
  canvas: {
    width: 100,
    height: 100,
  },
};
const audioCtx = {
  currentTime: 1,
};
const getDrawContext = () => canvasCtx;
const getAudioContext = () => audioCtx;
const loadSoundfont = () => {};

// TODO: refactor to evalScope
evalScope(
  // Tone,
  strudel,
  Pattern.prototype.bootstrap(),
  toneHelpersMocked,
  uiHelpersMocked,
  controls,
  webaudio,
  /* controls,
  toneHelpers,
  voicingHelpers,
  drawHelpers,
  uiHelpers,
  */
  {
    // gist,
    // euclid,
    csound: id,
    loadOrc: id,
    mini,
    getDrawContext,
    getAudioContext,
    loadSoundfont,
    Clock: {}, // whatever
    // Tone,
  },
);

export const queryCode = async (code, cycles = 1) => {
  const { pattern } = await evaluate(code);
  const haps = pattern.queryArc(0, cycles);
  return haps.map((h) => h.showWhole());
};

export const testCycles = {
  timeCatMini: 16,
  timeCat: 8,
  shapeShifted: 16,
  tetrisMini: 16,
  whirlyStrudel: 16,
  swimming: 51,
  giantSteps: 20,
  giantStepsReggae: 25,
  transposedChordsHacked: 8,
  scaleTranspose: 16,
  struct: 4,
  magicSofa: 8,
  confusedPhone: 8,
  zeldasRescue: 48,
  technoDrums: 4,
  caverave: 60,
  callcenterhero: 22,
  primalEnemy: 4,
  synthDrums: 4,
  sampleDrums: 4,
  xylophoneCalling: 60,
  sowhatelse: 60,
  barryHarris: 64,
  wavyKalimba: 64,
  jemblung: 12,
  risingEnemy: 12,
  festivalOfFingers: 16,
  festivalOfFingers2: 22,
  undergroundPlumber: 20,
  bridgeIsOver: 16,
  goodTimes: 16,
  echoPiano: 8,
  sml1: 48,
  speakerman: 48,
  randomBells: 24,
  waa: 16,
  waar: 16,
  hyperpop: 10,
  festivalOfFingers3: 16,
};

// fixed: https://strudel.tidalcycles.org/?DBp75NUfSxIn (missing .note())
// bug: https://strudel.tidalcycles.org/?xHaKTd1kTpCn + https://strudel.tidalcycles.org/?o5LLePbx8kiQ<|MERGE_RESOLUTION|>--- conflicted
+++ resolved
@@ -88,14 +88,10 @@
 Pattern.prototype.osc = function () {
   return this;
 };
-<<<<<<< HEAD
+Pattern.prototype.csound = function () {
+  return this;
+};
 Pattern.prototype.tone = function () {
-=======
-strudel.Pattern.prototype.csound = function () {
-  return this;
-};
-strudel.Pattern.prototype.tone = function () {
->>>>>>> 485a9696
   return this;
 };
 Pattern.prototype.webdirt = function () {
