{
  "name": "@strudel.cycles/monorepo",
  "version": "0.5.0",
  "private": true,
  "description": "Port of tidalcycles to javascript",
  "scripts": {
    "pretest": "cd tutorial && npm run jsdoc-json",
    "test": "vitest run --version",
    "test-ui": "vitest --ui",
    "test-coverage": "vitest --coverage",
    "bootstrap": "lerna bootstrap",
    "setup": "npm i && npm run bootstrap && cd repl && npm i && cd ../tutorial && npm i",
    "snapshot": "vitest run -u --silent",
    "repl": "cd repl && npm run dev",
    "osc": "cd packages/osc && npm run server",
    "build": "rm -rf out && cd repl && npm run build && cd ../tutorial && npm run build",
    "preview": "npx serve ./out",
    "deploy": "NODE_DEBUG=gh-pages gh-pages -d out",
    "jsdoc": "jsdoc packages/ -c jsdoc.config.json",
    "jsdoc-json": "jsdoc packages/ --template ./node_modules/jsdoc-json --destination doc.json -c jsdoc.config.json",
<<<<<<< HEAD
    "lint": "npx eslint . --ext mjs,js --quiet",
    "iclc": "cd paper && pandoc --template=pandoc/iclc.html --citeproc  --number-sections iclc2023.md -o iclc2023.html && pandoc --template=pandoc/iclc.latex --citeproc --number-sections iclc2023.md -o iclc2023.pdf",
    "codeformat": "prettier --write ."
=======
    "lint": "eslint . --ext mjs,js --quiet",
    "codeformat": "prettier --write .",
    "format-check": "prettier --check .",
    "check": "npm run format-check && npm run lint && npm run test"
>>>>>>> 8ebbef4c
  },
  "workspaces": [
    "packages/*"
  ],
  "repository": {
    "type": "git",
    "url": "git+https://github.com/tidalcycles/strudel.git"
  },
  "keywords": [
    "tidalcycles",
    "strudel",
    "pattern",
    "livecoding",
    "algorave"
  ],
  "author": "Alex McLean <alex@slab.org> (https://slab.org)",
  "license": "AGPL-3.0-or-later",
  "bugs": {
    "url": "https://github.com/tidalcycles/strudel/issues"
  },
  "homepage": "https://strudel.tidalcycles.org",
  "devDependencies": {
    "@vitest/ui": "^0.25.7",
    "c8": "^7.12.0",
    "eslint": "^8.28.0",
    "events": "^3.3.0",
    "gh-pages": "^4.0.0",
    "jsdoc": "^3.6.10",
    "jsdoc-json": "^2.0.2",
    "jsdoc-to-markdown": "^7.1.1",
    "lerna": "^4.0.0",
    "prettier": "^2.8.1",
    "rollup-plugin-visualizer": "^5.8.1",
    "vitest": "^0.25.7"
  }
}<|MERGE_RESOLUTION|>--- conflicted
+++ resolved
@@ -18,16 +18,11 @@
     "deploy": "NODE_DEBUG=gh-pages gh-pages -d out",
     "jsdoc": "jsdoc packages/ -c jsdoc.config.json",
     "jsdoc-json": "jsdoc packages/ --template ./node_modules/jsdoc-json --destination doc.json -c jsdoc.config.json",
-<<<<<<< HEAD
-    "lint": "npx eslint . --ext mjs,js --quiet",
-    "iclc": "cd paper && pandoc --template=pandoc/iclc.html --citeproc  --number-sections iclc2023.md -o iclc2023.html && pandoc --template=pandoc/iclc.latex --citeproc --number-sections iclc2023.md -o iclc2023.pdf",
-    "codeformat": "prettier --write ."
-=======
     "lint": "eslint . --ext mjs,js --quiet",
     "codeformat": "prettier --write .",
     "format-check": "prettier --check .",
-    "check": "npm run format-check && npm run lint && npm run test"
->>>>>>> 8ebbef4c
+    "check": "npm run format-check && npm run lint && npm run test",
+    "iclc": "cd paper && pandoc --template=pandoc/iclc.html --citeproc  --number-sections iclc2023.md -o iclc2023.html && pandoc --template=pandoc/iclc.latex --citeproc --number-sections iclc2023.md -o iclc2023.pdf"
   },
   "workspaces": [
     "packages/*"
