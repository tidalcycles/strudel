--- conflicted
+++ resolved
@@ -19,11 +19,8 @@
     "jsdoc": "jsdoc packages/ -c jsdoc.config.json",
     "jsdoc-json": "jsdoc packages/ --template ./node_modules/jsdoc-json --destination doc.json -c jsdoc.config.json",
     "lint": "npx eslint . --ext mjs,js --quiet",
-<<<<<<< HEAD
-    "iclc": "cd paper && pandoc --template=pandoc/iclc.html --citeproc  --number-sections iclc2023.md -o iclc2023.html && pandoc --template=pandoc/iclc.latex --citeproc --number-sections iclc2023.md -o iclc2023.pdf"
-=======
+    "iclc": "cd paper && pandoc --template=pandoc/iclc.html --citeproc  --number-sections iclc2023.md -o iclc2023.html && pandoc --template=pandoc/iclc.latex --citeproc --number-sections iclc2023.md -o iclc2023.pdf",
     "codeformat": "prettier --write ."
->>>>>>> 5f37a4a2
   },
   "workspaces": [
     "packages/*"
