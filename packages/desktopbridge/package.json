{
    "name": "@strudel/desktopbridge",
    "version": "0.1.0",
    "private": true,
    "description": "tools/shims for communicating between the JS and Tauri (Rust) sides of the Studel desktop app",
    "main": "index.mjs",
    "type": "module",
    "repository": {
      "type": "git",
      "url": "git+https://github.com/tidalcycles/strudel.git"
    },
    "keywords": [
      "tidalcycles",
      "strudel",
      "pattern",
      "livecoding",
      "algorave"
    ],
    "author": "Jade Rowland <jaderowlanddev@gmail.com>",
    "license": "AGPL-3.0-or-later",
    "bugs": {
      "url": "https://github.com/tidalcycles/strudel/issues"
    },
    "dependencies": {
<<<<<<< HEAD
        "@strudel.cycles/webaudio": "^0.8.2",
=======
        "@strudel.cycles/webaudio": "^0.9.0",
>>>>>>> 081f93cb
        "@strudel.cycles/core": "workspace:*",
        "@tauri-apps/api": "^1.4.0"
      },
    "homepage": "https://github.com/tidalcycles/strudel#readme"
  }<|MERGE_RESOLUTION|>--- conflicted
+++ resolved
@@ -22,11 +22,7 @@
       "url": "https://github.com/tidalcycles/strudel/issues"
     },
     "dependencies": {
-<<<<<<< HEAD
-        "@strudel.cycles/webaudio": "^0.8.2",
-=======
         "@strudel.cycles/webaudio": "^0.9.0",
->>>>>>> 081f93cb
         "@strudel.cycles/core": "workspace:*",
         "@tauri-apps/api": "^1.4.0"
       },
