{
  "name": "@strudel.cycles/tonal",
  "version": "0.4.1",
  "description": "Tonal functions for strudel",
  "main": "index.mjs",
  "type": "module",
  "scripts": {
    "test": "vitest run"
  },
  "repository": {
    "type": "git",
    "url": "git+https://github.com/tidalcycles/strudel.git"
  },
  "keywords": [
    "tidalcycles",
    "strudel",
    "pattern",
    "livecoding",
    "algorave"
  ],
  "author": "Felix Roos <flix91@gmail.com>",
  "license": "AGPL-3.0-or-later",
  "bugs": {
    "url": "https://github.com/tidalcycles/strudel/issues"
  },
  "homepage": "https://github.com/tidalcycles/strudel#readme",
  "dependencies": {
<<<<<<< HEAD
    "@strudel.cycles/core": "^0.4.1",
    "@tonaljs/tonal": "^4.6.5",
=======
    "@strudel.cycles/core": "^0.4.0",
    "@tonaljs/tonal": "^4.7.2",
>>>>>>> be6ec558
    "chord-voicings": "^0.0.1",
    "webmidi": "^3.0.21"
  }
}<|MERGE_RESOLUTION|>--- conflicted
+++ resolved
@@ -25,13 +25,8 @@
   },
   "homepage": "https://github.com/tidalcycles/strudel#readme",
   "dependencies": {
-<<<<<<< HEAD
     "@strudel.cycles/core": "^0.4.1",
-    "@tonaljs/tonal": "^4.6.5",
-=======
-    "@strudel.cycles/core": "^0.4.0",
     "@tonaljs/tonal": "^4.7.2",
->>>>>>> be6ec558
     "chord-voicings": "^0.0.1",
     "webmidi": "^3.0.21"
   }
