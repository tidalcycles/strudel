--- conflicted
+++ resolved
@@ -93,14 +93,6 @@
   });
 }
 
-<<<<<<< HEAD
-/**
- * MIDI output: Opens a MIDI output port.
- * @param {string | number} output MIDI device name or index defaulting to 0
- * @example
- * note("c4").midichan(1).midi("IAC Driver Bus 1")
- */
-=======
 // registry for midi mappings, converting control names to cc messages
 export const midicontrolMap = new Map();
 
@@ -208,7 +200,119 @@
   device.sendControlChange(ccn, scaled, midichan, { time: timeOffsetString });
 }
 
->>>>>>> cf8203a4
+// registry for midi mappings, converting control names to cc messages
+export const midicontrolMap = new Map();
+
+// takes midimap and converts each control key to the main control name
+function unifyMapping(mapping) {
+  return Object.fromEntries(
+    Object.entries(mapping).map(([key, mapping]) => {
+      if (typeof mapping === 'number') {
+        mapping = { ccn: mapping };
+      }
+      return [getControlName(key), mapping];
+    }),
+  );
+}
+
+function githubPath(base, subpath = '') {
+  if (!base.startsWith('github:')) {
+    throw new Error('expected "github:" at the start of pseudoUrl');
+  }
+  let [_, path] = base.split('github:');
+  path = path.endsWith('/') ? path.slice(0, -1) : path;
+  if (path.split('/').length === 2) {
+    // assume main as default branch if none set
+    path += '/main';
+  }
+  return `https://raw.githubusercontent.com/${path}/${subpath}`;
+}
+
+/**
+ * configures the default midimap, which is used when no "midimap" port is set
+ * @example
+ * defaultmidimap({ lpf: 74 })
+ * $: note("c a f e").midi();
+ * $: lpf(sine.slow(4).segment(16)).midi();
+ */
+export function defaultmidimap(mapping) {
+  midicontrolMap.set('default', unifyMapping(mapping));
+}
+
+let loadCache = {};
+
+/**
+ * Adds midimaps to the registry. Inside each midimap, control names (e.g. lpf) are mapped to cc numbers.
+ * @example
+ * midimaps({ mymap: { lpf: 74 } })
+ * $: note("c a f e")
+ * .lpf(sine.slow(4))
+ * .midimap('mymap')
+ * .midi()
+ * @example
+ * midimaps({ mymap: {
+ *   lpf: { ccn: 74, min: 0, max: 20000, exp: 0.5 }
+ * }})
+ * $: note("c a f e")
+ * .lpf(sine.slow(2).range(400,2000))
+ * .midimap('mymap')
+ * .midi()
+ */
+export async function midimaps(map) {
+  if (typeof map === 'string') {
+    if (map.startsWith('github:')) {
+      map = githubPath(map, 'midimap.json');
+    }
+    if (!loadCache[map]) {
+      loadCache[map] = fetch(map).then((res) => res.json());
+    }
+    map = await loadCache[map];
+  }
+  if (typeof map === 'object') {
+    Object.entries(map).forEach(([name, mapping]) => midicontrolMap.set(name, unifyMapping(mapping)));
+  }
+}
+
+// registry for midi sounds, converting sound names to controls
+export const midisoundMap = new Map();
+
+// normalizes the given value from the given range and exponent
+function normalize(value = 0, min = 0, max = 1, exp = 1) {
+  if (min === max) {
+    throw new Error('min and max cannot be the same value');
+  }
+  let normalized = (value - min) / (max - min);
+  normalized = Math.min(1, Math.max(0, normalized));
+  return Math.pow(normalized, exp);
+}
+function mapCC(mapping, value) {
+  return Object.keys(value)
+    .filter((key) => !!mapping[getControlName(key)])
+    .map((key) => {
+      const { ccn, min = 0, max = 1, exp = 1 } = mapping[key];
+      const ccv = normalize(value[key], min, max, exp);
+      return { ccn, ccv };
+    });
+}
+
+// sends a cc message to the given device on the given channel
+function sendCC(ccn, ccv, device, midichan, timeOffsetString) {
+  if (typeof ccv !== 'number' || ccv < 0 || ccv > 1) {
+    throw new Error('expected ccv to be a number between 0 and 1');
+  }
+  if (!['string', 'number'].includes(typeof ccn)) {
+    throw new Error('expected ccn to be a number or a string');
+  }
+  const scaled = Math.round(ccv * 127);
+  device.sendControlChange(ccn, scaled, midichan, { time: timeOffsetString });
+}
+
+/**
+ * MIDI output: Opens a MIDI output port.
+ * @param {string | number} output MIDI device name or index defaulting to 0
+ * @example
+ * note("c4").midichan(1).midi("IAC Driver Bus 1")
+ */
 Pattern.prototype.midi = function (output) {
   if (isPattern(output)) {
     throw new Error(
@@ -248,10 +352,6 @@
       console.log('not enabled');
       return;
     }
-<<<<<<< HEAD
-    const device = getDevice(portName, WebMidi.outputs);
-=======
->>>>>>> cf8203a4
     hap.ensureObjectValue();
     //magic number to get audio engine to line up, can probably be calculated somehow
     const latencyMs = 34;
@@ -261,16 +361,12 @@
     // destructure value
     let {
       note,
-<<<<<<< HEAD
       nrpnn,
       nrpv,
-=======
->>>>>>> cf8203a4
       ccn,
       ccv,
       midichan = 1,
       midicmd,
-<<<<<<< HEAD
       midibend,
       miditouch,
       polyTouch, //??
@@ -279,10 +375,6 @@
       progNum,
       sysexid,
       sysexdata,
-    } = hap.value;
-=======
-      gain = 1,
-      velocity = 0.9,
       midimap = 'default',
       midiport = output,
     } = hap.value;
@@ -294,7 +386,6 @@
       );
       return;
     }
->>>>>>> cf8203a4
 
     velocity = gain * velocity;
     // if midimap is set, send a cc messages from defined controls
@@ -379,6 +470,30 @@
     // Handle control change
     if (ccv !== undefined && ccn !== undefined) {
       sendCC(ccn, ccv, device, midichan, timeOffsetString);
+    }
+
+    // Handle NRPN non-registered parameter number
+    if (nrpnn !== undefined && nrpv !== undefined) {
+      if (Array.isArray(nrpnn)) {
+        if (!nrpnn.every((byte) => Number.isInteger(byte) && byte >= 0 && byte <= 255)) {
+          throw new Error('all nrpnn bytes must be integers between 0 and 255');
+        }
+      } else if (!Number.isInteger(nrpv) || nrpv < 0 || nrpv > 255) {
+        throw new Error('A:sysexid must be an number between 0 and 255 or an array of such integers');
+      }
+
+      device.sendNRPN(nrpnn, nrpv, midichan, { time: timeOffsetString });
+    }
+
+    // Handle midibend
+    if (midibend !== undefined) {
+      if (typeof midibend == 'number' || midibend < 1 || midibend > -1) {
+        device.sendPitchBend(midibend, midichan, { time: timeOffsetString });
+      } else {
+        throw new Error('expected midibend to be a number between 1 and -1');
+      }
+      const scaled = Math.round(ccv * 127);
+      device.sendControlChange(ccn, scaled, midichan, { time: timeOffsetString });
     }
 
     // Handle NRPN non-registered parameter number
