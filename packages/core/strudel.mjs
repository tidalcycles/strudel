--- conflicted
+++ resolved
@@ -780,11 +780,7 @@
 
   // known as iter' in tidalcycles
   iterBack(times) {
-<<<<<<< HEAD
-    return this.iter(times, true)
-=======
     return this.iter(times, true);
->>>>>>> 3f603eb8
   }
 
   _chunk(n, func, back = false) {
