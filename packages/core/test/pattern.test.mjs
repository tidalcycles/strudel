--- conflicted
+++ resolved
@@ -1248,12 +1248,9 @@
       );
     });
   });
-<<<<<<< HEAD
   describe('loopAt', () => {
     it('maintains tactus', () => {
       expect(s('bev').chop(8).loopAt(2).tactus).toStrictEqual(Fraction(4));
     });
   });
-=======
->>>>>>> 71e843e1
 });