/*
pattern.test.mjs - <short description TODO>
Copyright (C) 2022 Strudel contributors - see <https://github.com/tidalcycles/strudel/blob/main/packages/core/test/pattern.test.mjs>
This program is free software: you can redistribute it and/or modify it under the terms of the GNU Affero General Public License as published by the Free Software Foundation, either version 3 of the License, or (at your option) any later version. This program is distributed in the hope that it will be useful, but WITHOUT ANY WARRANTY; without even the implied warranty of MERCHANTABILITY or FITNESS FOR A PARTICULAR PURPOSE.  See the GNU Affero General Public License for more details. You should have received a copy of the GNU Affero General Public License along with this program.  If not, see <https://www.gnu.org/licenses/>.
*/

import Fraction from 'fraction.js';

import { describe, it, expect } from 'vitest';

import {
  TimeSpan,
  Hap,
  State,
  Pattern,
  pure,
  stack,
  fastcat,
  firstOf,
  slowcat,
  cat,
  sequence,
  palindrome,
  polymeter,
  polymeterSteps,
  polyrhythm,
  silence,
  fast,
  timeCat,
  add,
  sub,
  mul,
  div,
  saw,
  saw2,
  isaw,
  isaw2,
  sine,
  sine2,
  square,
  square2,
  tri,
  tri2,
  id,
  ply,
  rev,
  time,
  run,
  binaryN,
  pick,
  stackLeft,
  stackRight,
  stackCentre,
<<<<<<< HEAD
  stepcat,
  sometimes,
=======
  s_cat,
  calculateTactus,
>>>>>>> dbbe2d7c
} from '../index.mjs';

import { steady } from '../signal.mjs';

import { n, s } from '../controls.mjs';

const st = (begin, end) => new State(ts(begin, end));
const ts = (begin, end) => new TimeSpan(Fraction(begin), Fraction(end));
const hap = (whole, part, value, context = {}) => new Hap(whole, part, value, context);

const third = Fraction(1, 3);
const twothirds = Fraction(2, 3);

const sameFirst = (a, b) => {
  return expect(a.sortHapsByPart().firstCycle()).toStrictEqual(b.sortHapsByPart().firstCycle());
};

describe('TimeSpan', () => {
  describe('equals()', () => {
    it('Should be equal to the same value', () => {
      expect(new TimeSpan(0, 4).equals(new TimeSpan(0, 4))).toBe(true);
    });
  });
  describe('splitCycles', () => {
    it('Should split two cycles into two', () => {
      expect(new TimeSpan(Fraction(0), Fraction(2)).spanCycles.length).toBe(2);
    });
  });
  describe('intersection_e', () => {
    var a = new TimeSpan(Fraction(0), Fraction(2));
    var b = new TimeSpan(Fraction(1), Fraction(3));
    var c = new TimeSpan(Fraction(1), Fraction(2));
    var d = new TimeSpan(Fraction(1), Fraction(2));
    it('Should create an intersection', () => {
      expect(a.intersection_e(b).equals(c)).toBe(true);
    });
  });
});

describe('Hap', () => {
  describe('hasOnset()', () => {
    it('True if part includes onset from whole', () => {
      expect(new Hap(new TimeSpan(0, 1), new TimeSpan(0, 1), 'thing').hasOnset()).toBe(true);
    });
  });
  var a = new Hap(new TimeSpan(Fraction(0), Fraction(0.5)), new TimeSpan(Fraction(0), Fraction(0.5)), 'a');
  var b = new Hap(new TimeSpan(Fraction(0), Fraction(0.5)), new TimeSpan(Fraction(0), Fraction(0.5)), 'b');
  var c = new Hap(new TimeSpan(Fraction(0), Fraction(0.25)), new TimeSpan(Fraction(0), Fraction(0.5)), 'c');
  var d = new Hap(undefined, new TimeSpan(Fraction(0), Fraction(0.5)), 'd');
  var e = new Hap(undefined, new TimeSpan(Fraction(0), Fraction(0.5)), 'e');
  describe('spanEquals', () => {
    it('True if two haps have the same whole and part', () => {
      expect(a.spanEquals(b)).toBe(true);
    });
    it("False if two haps don't the same whole and part", () => {
      expect(a.spanEquals(c)).toBe(false);
    });
    it('True if two haps have the same part and undefined wholes', () => {
      expect(d.spanEquals(e)).toBe(true);
    });
  });
  describe('resolveState()', () => {
    it('Can increment some state', () => {
      const stateful_value = (state) => {
        const newValue = state['incrementme'];
        // TODO Does the state *need* duplicating here?
        const newState = { ...state };
        newState['incrementme']++;
        return [newState, newValue];
      };
      const state = { incrementme: 10 };
      const ev1 = new Hap(ts(0, 1), ts(0, 1), stateful_value, {}, true);
      const [state2, ev2] = ev1.resolveState(state);
      const [state3, ev3] = ev1.resolveState(state2);
      expect(ev3).toStrictEqual(new Hap(ts(0, 1), ts(0, 1), 11, {}, false));
      expect(state3).toStrictEqual({ incrementme: 12 });
    });
  });
  describe('wholeOrPart()', () => {
    const ts1 = new TimeSpan(Fraction(0), Fraction(1));
    const ts0_5 = new TimeSpan(Fraction(0), Fraction(0.5));
    const continuousHap = new Hap(undefined, ts1, 'hello');
    const discreteHap = new Hap(ts1, ts0_5, 'hello');
    it('Can pick a whole', () => {
      expect(discreteHap.wholeOrPart()).toStrictEqual(ts1);
    });
    it('Can pick a part', () => {
      expect(continuousHap.wholeOrPart()).toStrictEqual(ts1);
    });
  });
});
describe('Pattern', () => {
  describe('pure', () => {
    it('Can make a pattern', () => {
      expect(pure('hello').query(st(0.5, 2.5)).length).toBe(3);
    });
    it('Supports zero-width queries', () => {
      expect(pure('hello').queryArc(0, 0).length).toBe(1);
    });
  });
  describe('fmap()', () => {
    it('Can add things', () => {
      expect(
        pure(3)
          .fmap((x) => x + 4)
          .firstCycle()[0].value,
      ).toBe(7);
    });
  });
  describe('out()', () => {
    it('is an alias for set.out()', () => {
      sameFirst(sequence(1, 2).out(5, 6, 7, 8), sequence(1, 2).set.out(5, 6, 7, 8));
    });
  });
  describe('add()', () => {
    it('works as toplevel function', () => {
      expect(add(pure(4), pure(5)).query(st(0, 1))[0].value).toBe(9);
    });
    it('works as toplevel function, with bare values for arguments', () => {
      expect(add(4, 5).query(st(0, 1))[0].value).toBe(9);
    });
    it('can structure In()', () => {
      expect(pure(3).add(pure(4)).query(st(0, 1))[0].value).toBe(7);
      expect(pure(3).add.in(pure(4)).query(st(0, 1))[0].value).toBe(7);
    });
    it('can structure Out()', () => {
      sameFirst(sequence(1, 2).add.out(4), sequence(5, 6).struct(true));
    });
    it('can Mix() structure', () => {
      expect(sequence(1, 2).add.mix(silence, 5, silence).firstCycle()).toStrictEqual([
        new Hap(ts(1 / 3, 1 / 2), ts(1 / 3, 1 / 2), 6),
        new Hap(ts(1 / 2, 2 / 3), ts(1 / 2, 2 / 3), 7),
      ]);
    });
    it('can Reset() structure', () => {
      sameFirst(
        slowcat(sequence(1, 2, 3, 4), 5, sequence(6, 7, 8, 9), 10)
          .add.reset(20, 30)
          .early(2),
        sequence(26, 27, 36, 37),
      );
    });
    it('can Restart() structure', () => {
      sameFirst(
        slowcat(sequence(1, 2, 3, 4), 5, sequence(6, 7, 8, 9), 10)
          .add.restart(20, 30)
          .early(2),
        sequence(21, 22, 31, 32),
      );
    });
    it('can Squeeze() structure', () => {
      sameFirst(
        sequence(1, [2, 3]).add.squeeze(sequence(10, 20, 30)),
        sequence(
          [11, 21, 31],
          [
            [12, 22, 32],
            [13, 23, 33],
          ],
        ),
      );
    });
    it('can SqueezeOut() structure', () => {
      sameFirst(
        sequence(1, [2, 3]).add.squeezeout(10, 20, 30),
        sequence([11, [12, 13]], [21, [22, 23]], [31, [32, 33]]),
      );
    });
    it('can add object patterns', () => {
      sameFirst(n(sequence(1, [2, 3])).add(n(10)), n(sequence(11, [12, 13])));
    });
  });
  describe('keep()', () => {
    it('can structure In()', () => {
      expect(pure(3).keep(pure(4)).query(st(0, 1))[0].value).toBe(3);
      expect(pure(3).keep.in(pure(4)).query(st(0, 1))[0].value).toBe(3);
    });
    it('can structure Out()', () => {
      sameFirst(sequence(1, 2).keep.out(4), sequence(1, 2).struct(true));
    });
    it('can Mix() structure', () => {
      expect(sequence(1, 2).keep.mix(silence, 5, silence).firstCycle()).toStrictEqual([
        new Hap(ts(1 / 3, 1 / 2), ts(1 / 3, 1 / 2), 1),
        new Hap(ts(1 / 2, 2 / 3), ts(1 / 2, 2 / 3), 2),
      ]);
    });
    it('can Reset() structure', () => {
      sameFirst(
        slowcat(sequence(1, 2, 3, 4), 5, sequence(6, 7, 8, 9), 10)
          .keep.reset(20, 30)
          .early(2),
        sequence(6, 7, 6, 7),
      );
    });
    it('can Restart() structure', () => {
      sameFirst(
        slowcat(sequence(1, 2, 3, 4), 5, sequence(6, 7, 8, 9), 10)
          .keep.restart(20, 30)
          .early(2),
        sequence(1, 2, 1, 2),
      );
    });
    it('can Squeeze() structure', () => {
      sameFirst(
        sequence(1, [2, 3]).keep.squeeze(sequence(10, 20, 30)),
        sequence(
          [1, 1, 1],
          [
            [2, 2, 2],
            [3, 3, 3],
          ],
        ),
      );
    });
    it('can SqueezeOut() structure', () => {
      sameFirst(sequence(1, [2, 3]).keep.squeezeout(10, 20, 30), sequence([1, [2, 3]], [1, [2, 3]], [1, [2, 3]]));
    });
  });
  describe('keepif()', () => {
    it('can structure In()', () => {
      sameFirst(sequence(3, 4).keepif(true, false), sequence(3, silence));
      sameFirst(sequence(3, 4).keepif.in(true, false), sequence(3, silence));
    });
    it('can structure Out()', () => {
      sameFirst(pure(1).keepif.out(true, false), sequence(1, silence));
    });
    it('can Mix() structure', () => {
      expect(sequence(1, 2).keepif.mix(false, true, false).firstCycle()).toStrictEqual([
        new Hap(ts(1 / 3, 1 / 2), ts(1 / 3, 1 / 2), 1),
        new Hap(ts(1 / 2, 2 / 3), ts(1 / 2, 2 / 3), 2),
      ]);
    });
    it('can Reset() structure', () => {
      sameFirst(
        slowcat(sequence(1, 2, 3, 4), 5, sequence(6, 7, 8, 9), 10)
          .keepif.reset(false, true)
          .early(2),
        sequence(silence, silence, 6, 7),
      );
    });
    it('can Restart() structure', () => {
      sameFirst(
        slowcat(sequence(1, 2, 3, 4), 5, sequence(6, 7, 8, 9), 10)
          .keepif.restart(false, true)
          .early(2),
        sequence(silence, silence, 1, 2),
      );
    });
    it('can Squeeze() structure', () => {
      sameFirst(
        sequence(1, [2, 3]).keepif.squeeze(sequence(true, true, false)),
        sequence(
          [1, 1, silence],
          [
            [2, 2, silence],
            [3, 3, silence],
          ],
        ),
      );
    });
    it('can SqueezeOut() structure', () => {
      sameFirst(sequence(1, [2, 3]).keepif.squeezeout(true, true, false), sequence([1, [2, 3]], [1, [2, 3]], silence));
    });
  });
  describe('sub()', () => {
    it('Can subtract things', () => {
      expect(pure(3).sub(pure(4)).query(st(0, 1))[0].value).toBe(-1);
    });
  });
  describe('mul()', () => {
    it('Can multiply things', () => {
      expect(pure(3).mul(pure(2)).firstCycle()[0].value).toBe(6);
    });
  });
  describe('div()', () => {
    it('Can divide things', () => {
      expect(pure(3).div(pure(2)).firstCycle()[0].value).toBe(1.5);
    });
  });
  describe('set()', () => {
    it('Can set things in objects', () => {
      expect(
        pure({ a: 4, b: 6 })
          .set(pure({ c: 7 }))
          .firstCycle()[0].value,
      ).toStrictEqual({
        a: 4,
        b: 6,
        c: 7,
      });

      sameFirst(
        sequence({ a: 1, b: 2 }, { a: 2, b: 2 }, { a: 3, b: 2 }).set({ a: 4, c: 5 }),
        sequence({ a: 4, b: 2, c: 5 }).fast(3),
      );
    });
    it('Can set things with plain values', () => {
      sameFirst(sequence(1, 2, 3).set(4), sequence(4).fast(3));
    });
    describe('setOut()', () => {
      it('Can set things with structure from second pattern', () => {
        sameFirst(sequence(1, 2).set.out(4), pure(4).mask(true, true));
      });
    });
    describe('setSqueeze()', () => {
      it('Can squeeze one pattern inside the haps of another', () => {
        sameFirst(
          sequence(1, [2, 3]).set.squeeze(sequence('a', 'b', 'c')),
          sequence(
            ['a', 'b', 'c'],
            [
              ['a', 'b', 'c'],
              ['a', 'b', 'c'],
            ],
          ),
        );
        sameFirst(
          sequence(1, [2, 3]).set.squeeze('a', 'b', 'c'),
          sequence(
            ['a', 'b', 'c'],
            [
              ['a', 'b', 'c'],
              ['a', 'b', 'c'],
            ],
          ),
        );
      });
    });
  });
  describe('stack()', () => {
    it('Can stack things', () => {
      expect(
        stack(pure('a'), pure('b'), pure('c'))
          .firstCycle()
          .map((h) => h.value),
      ).toStrictEqual(['a', 'b', 'c']);
    });
    it('Can stack subpatterns', () => {
      sameFirst(stack('a', ['b', 'c']), stack('a', sequence('b', 'c')));
    });
  });
  describe('_fast()', () => {
    it('Makes things faster', () => {
      expect(pure('a')._fast(2).firstCycle().length).toBe(2);
    });
  });
  describe('_fastGap()', () => {
    it('Makes things faster, with a gap', () => {
      expect(sequence('a', 'b', 'c')._fastGap(2).firstCycle()).toStrictEqual(
        sequence(['a', 'b', 'c'], silence).firstCycle(),
      );
      expect(sequence('a', 'b', 'c')._fastGap(3).firstCycle()).toStrictEqual(
        sequence(['a', 'b', 'c'], silence, silence).firstCycle(),
      );
    });
    it('Makes things faster, with a gap, when speeded up further', () => {
      expect(sequence('a', 'b', 'c')._fastGap(2).fast(2).firstCycle()).toStrictEqual(
        sequence(['a', 'b', 'c'], silence, ['a', 'b', 'c'], silence).firstCycle(),
      );
    });
    it('copes with breaking up events across cycles', () => {
      expect(pure('a').slow(2)._fastGap(2).setContext({}).query(st(0, 2))).toStrictEqual([
        hap(ts(0, 1), ts(0, 0.5), 'a'),
        hap(ts(0.5, 1.5), ts(1, 1.5), 'a'),
      ]);
    });
  });
  describe('_compressSpan()', () => {
    it('Can squash cycles of a pattern into a given timespan', () => {
      expect(pure('a')._compressSpan(ts(0.25, 0.5)).firstCycle()).toStrictEqual(
        sequence(silence, 'a', silence, silence).firstCycle(),
      );
    });
  });
  describe('fast()', () => {
    it('Makes things faster', () => {
      expect(pure('a').fast(2).firstCycle().length).toBe(2);
    });
    it('Makes things faster, with a pattern of factors', () => {
      expect(pure('a').fast(sequence(1, 4)).firstCycle().length).toBe(3);
      expect(pure('a').fast(sequence(1, 4)).firstCycle()).toStrictEqual(
        stack(pure('a').fast(sequence(1, silence)), sequence(silence, ['a', 'a'])).firstCycle(),
      );
    });
    it('defaults to accepting sequences', () => {
      expect(sequence('a', 'b', 'c').fast(sequence(1.5, 2)).sortHapsByPart().firstCycle()).toStrictEqual(
        sequence('a', 'b', 'c').fast(1.5, 2).sortHapsByPart().firstCycle(),
      );
    });
    it('works as a static function', () => {
      expect(sequence(1, 2, 3).fast(1, 2).firstCycle()).toStrictEqual(
        fast(sequence(1, 2), sequence(1, 2, 3)).firstCycle(),
      );
    });
    it('works as a curried static function', () => {
      expect(sequence(1, 2, 3).fast(1, 2).firstCycle()).toStrictEqual(
        fast(sequence(1, 2))(sequence(1, 2, 3)).firstCycle(),
      );
    });
  });

  describe('_slow()', () => {
    it('Makes things slower', () => {
      expect(pure('a')._slow(2).firstCycle()[0]).toStrictEqual(hap(ts(0, 2), ts(0, 1), 'a'));

      const pat = sequence(pure('c3'), pure('eb3')._slow(2)); // => try mini('c3 eb3/2') in repl

      expect(pat.query(st(0, 1))[1]).toStrictEqual(hap(ts(0.5, 1.5), ts(1 / 2, 1), 'eb3'));

      // the following test fails
      //  assert.deepStrictEqual(
      //   pat.query(ts(1,2))[1], undefined
      // )
      // expecting [c3 eb3] [c3 ~]
      // what happens [c3 eb3] [c3 eb3]
      // notable examples:
      // mini('[c3 g3]/2 eb3') always plays [c3 eb3]
      // mini('eb3 [c3 g3]/2 ') always plays [c3 g3]
    });
    it('Supports zero-length queries', () => {
      expect(steady('a')._slow(1).queryArc(0, 0)).toStrictEqual(steady('a').queryArc(0, 0));
    });
  });
  describe('slow()', () => {
    it('Supports zero-length queries', () => {
      expect(steady('a').slow(1).setContext({}).queryArc(0, 0)).toStrictEqual(
        steady('a').setContext({}).queryArc(0, 0),
      );
    });
  });
  describe('inside', () => {
    it('can rev inside a cycle', () => {
      sameFirst(sequence('a', 'b', 'c', 'd').inside(2, rev), sequence('b', 'a', 'd', 'c'));
    });
  });
  describe('outside', () => {
    it('can rev outside a cycle', () => {
      sameFirst(sequence('a', 'b', 'c', 'd')._slow(2).outside(2, rev), sequence('d', 'c'));
    });
  });
  describe('_filterValues()', () => {
    it('Filters true', () => {
      expect(
        pure(true)
          .filterValues((x) => x)
          .firstCycle().length,
      ).toBe(1);
    });
  });
  describe('when()', () => {
    it('Always faster', () => {
      expect(
        pure('a')
          .when(pure(true), (x) => x._fast(2))
          .firstCycle().length,
      ).toBe(2);
    });
    it('Never faster', () => {
      expect(
        pure('a')
          .when(pure(false), (x) => x._fast(2))
          .firstCycle().length,
      ).toBe(1);
    });
    it('Can alternate', () => {
      expect(
        pure(10)
          .when(slowcat(true, false), (x) => x.add(3))
          .fast(4)
          .sortHapsByPart()
          .firstCycle(),
      ).toStrictEqual(fastcat(13, 10, 13, 10).firstCycle());
    });
  });
  describe('fastcat()', () => {
    it('Can concatenate two things', () => {
      expect(
        fastcat(pure('a'), pure('b'))
          .firstCycle()
          .map((x) => x.value),
      ).toStrictEqual(['a', 'b']);
    });
  });
  describe('fastcat()', () => {
    it('Can go into negative time', () => {
      sameFirst(fastcat('a', 'b', 'c').late(1000000), fastcat('a', 'b', 'c'));
    });
  });
  describe('slowcat()', () => {
    it('Can concatenate things slowly', () => {
      expect(
        slowcat('a', 'b')
          .firstCycle()
          .map((x) => x.value),
      ).toStrictEqual(['a']);

      expect(
        slowcat('a', 'b')
          ._early(1)
          .firstCycle()
          .map((x) => x.value),
      ).toStrictEqual(['b']);

      expect(
        slowcat('a', slowcat('b', 'c'))
          ._early(1)
          .firstCycle()
          .map((x) => x.value),
      ).toStrictEqual(['b']);

      expect(
        slowcat('a', slowcat('b', 'c'))
          ._early(3)
          .firstCycle()
          .map((x) => x.value),
      ).toStrictEqual(['c']);
    });
    it('Can cat subpatterns', () => {
      sameFirst(slowcat('a', ['b', 'c']).fast(4), sequence('a', ['b', 'c']).fast(2));
    });
  });
  describe('rev()', () => {
    it('Can reverse things', () => {
      expect(
        fastcat('a', 'b', 'c')
          .rev()
          .firstCycle()
          .sort((a, b) => a.part.begin.sub(b.part.begin))
          .map((a) => a.value),
      ).toStrictEqual(['c', 'b', 'a']);
    });
  });
  describe('sequence()', () => {
    it('Can work like fastcat', () => {
      expect(sequence(1, 2, 3).firstCycle()).toStrictEqual(fastcat(1, 2, 3).firstCycle());
    });
  });
  describe('palindrome()', () => {
    it('Can create palindrome', () => {
      expect(
        fastcat('a', 'b', 'c')
          .palindrome()
          .fast(2)
          .firstCycle()
          .sort((a, b) => a.part.begin.sub(b.part.begin))
          .map((a) => a.value),
      ).toStrictEqual(['a', 'b', 'c', 'c', 'b', 'a']);
    });
  });
  describe('polyrhythm()', () => {
    it('Can layer up cycles', () => {
      expect(polyrhythm(['a', 'b'], ['c']).firstCycle()).toStrictEqual(
        stack(fastcat(pure('a'), pure('b')), pure('c')).firstCycle(),
      );
    });
  });
  describe('polymeter()', () => {
    it('Can layer up cycles, stepwise, with lists', () => {
      expect(polymeterSteps(3, ['d', 'e']).firstCycle()).toStrictEqual(
        fastcat(pure('d'), pure('e'), pure('d')).firstCycle(),
      );

      expect(polymeter(['a', 'b', 'c'], ['d', 'e']).fast(2).firstCycle()).toStrictEqual(
        stack(sequence('a', 'b', 'c', 'a', 'b', 'c'), sequence('d', 'e', 'd', 'e', 'd', 'e')).firstCycle(),
      );
    });
    it('Can layer up cycles, stepwise, with weighted patterns', () => {
      sameFirst(polymeterSteps(3, sequence('a', 'b')).fast(2), sequence('a', 'b', 'a', 'b', 'a', 'b'));
    });
  });

  describe('firstOf()', () => {
    it('Can apply a function every 3rd time', () => {
      expect(
        pure('a')
          .firstOf(3, (x) => x._fast(2))
          ._fast(3)
          .firstCycle(),
      ).toStrictEqual(sequence(sequence('a', 'a'), 'a', 'a').firstCycle());
    });
    it('Works as a toplevel function', () => {
      expect(firstOf(3, fast(2), pure('a'))._fast(3).firstCycle()).toStrictEqual(
        sequence(sequence('a', 'a'), 'a', 'a').firstCycle(),
      );
    });
    it('Works as a toplevel function, with a patterned first argument', () => {
      expect(firstOf(pure(3), fast(2), pure('a'))._fast(3).firstCycle()).toStrictEqual(
        sequence(sequence('a', 'a'), 'a', 'a').firstCycle(),
      );
    });
    it('works with currying', () => {
      expect(pure('a').firstOf(3, fast(2))._fast(3).firstCycle()).toStrictEqual(
        sequence(sequence('a', 'a'), 'a', 'a').firstCycle(),
      );
      expect(sequence(3, 4, 5).firstOf(3, add(3)).fast(5).firstCycle()).toStrictEqual(
        sequence(6, 7, 8, 3, 4, 5, 3, 4, 5, 6, 7, 8, 3, 4, 5).firstCycle(),
      );
      expect(sequence(3, 4, 5).firstOf(2, sub(1)).fast(5).firstCycle()).toStrictEqual(
        sequence(2, 3, 4, 3, 4, 5, 2, 3, 4, 3, 4, 5, 2, 3, 4).firstCycle(),
      );
      expect(sequence(3, 4, 5).firstOf(3, add(3)).firstOf(2, sub(1)).fast(2).firstCycle()).toStrictEqual(
        sequence(5, 6, 7, 3, 4, 5).firstCycle(),
      );
    });
  });
  describe('brak()', () => {
    it('Can make something a bit breakbeaty', () => {
      sameFirst(sequence('a', 'b').brak()._fast(2), sequence('a', 'b', fastcat(silence, 'a'), fastcat('b', silence)));
    });
  });
  describe('timeCat()', () => {
    it('Can concatenate patterns with different relative durations', () => {
      expect(sequence('a', ['a', 'a']).firstCycle()).toStrictEqual(
        timeCat([1, 'a'], [0.5, 'a'], [0.5, 'a']).firstCycle(),
      );
    });
  });
  describe('struct()', () => {
    it('Can restructure a discrete pattern', () => {
      expect(
        sequence('a', 'b')
          .struct(sequence(true, true, true))
          .firstCycle(),
      ).toStrictEqual([
        hap(ts(0, third), ts(0, third), 'a'),
        hap(ts(third, twothirds), ts(third, 0.5), 'a'),
        hap(ts(third, twothirds), ts(0.5, twothirds), 'b'),
        hap(ts(twothirds, 1), ts(twothirds, 1), 'b'),
      ]);

      expect(
        pure('a')
          .struct(sequence(true, [true, false], true))
          .firstCycle(),
      ).toStrictEqual(sequence('a', ['a', silence], 'a').firstCycle());

      expect(
        pure('a')
          .struct(sequence(true, [true, false], true).invert())
          .firstCycle(),
      ).toStrictEqual(sequence(silence, [silence, 'a'], silence).firstCycle());

      expect(
        pure('a')
          .struct(sequence(true, [true, silence], true))
          .firstCycle(),
      ).toStrictEqual(sequence('a', ['a', silence], 'a').firstCycle());
    });
    it('Can structure a continuous pattern', () => {
      expect(steady('a').struct(true, [true, true]).firstCycle()).toStrictEqual(sequence('a', ['a', 'a']).firstCycle());
    });
  });
  describe('mask()', () => {
    it('Can fragment a pattern', () => {
      expect(
        sequence('a', 'b')
          .mask(sequence(true, true, true))
          .firstCycle(),
      ).toStrictEqual([
        hap(ts(0, 0.5), ts(0, third), 'a'),
        hap(ts(0, 0.5), ts(third, 0.5), 'a'),
        hap(ts(0.5, 1), ts(0.5, twothirds), 'b'),
        hap(ts(0.5, 1), ts(twothirds, 1), 'b'),
      ]);
    });
    it('Can mask off parts of a pattern', () => {
      expect(sequence(['a', 'b'], 'c').mask(sequence(true, false)).firstCycle()).toStrictEqual(
        sequence(['a', 'b'], silence).firstCycle(),
      );

      expect(sequence('a').mask(sequence(true, false)).firstCycle()).toStrictEqual([hap(ts(0, 1), ts(0, 0.5), 'a')]);
    });
  });
  describe('invert()', () => {
    it('Can invert a binary pattern', () => {
      expect(sequence(true, false, [true, false]).invert().firstCycle()).toStrictEqual(
        sequence(false, true, [false, true]).firstCycle(),
      );
    });
  });
  describe('signal()', () => {
    it('Can make saw/saw2', () => {
      expect(saw.struct(true, true, true, true).firstCycle()).toStrictEqual(
        sequence(1 / 8, 3 / 8, 5 / 8, 7 / 8).firstCycle(),
      );

      expect(saw2.struct(true, true, true, true).firstCycle()).toStrictEqual(
        sequence(-3 / 4, -1 / 4, 1 / 4, 3 / 4).firstCycle(),
      );
    });
    it('Can make isaw/isaw2', () => {
      expect(isaw.struct(true, true, true, true).firstCycle()).toStrictEqual(
        sequence(7 / 8, 5 / 8, 3 / 8, 1 / 8).firstCycle(),
      );

      expect(isaw2.struct(true, true, true, true).firstCycle()).toStrictEqual(
        sequence(3 / 4, 1 / 4, -1 / 4, -3 / 4).firstCycle(),
      );
    });
  });
  describe('_setContext()', () => {
    it('Can set the hap context', () => {
      expect(
        pure('a')
          .setContext([
            [
              [0, 1],
              [1, 2],
            ],
          ])
          .firstCycle(true),
      ).toStrictEqual([
        hap(ts(0, 1), ts(0, 1), 'a', [
          [
            [0, 1],
            [1, 2],
          ],
        ]),
      ]);
    });
  });
  describe('_withContext()', () => {
    it('Can update the hap context', () => {
      expect(
        pure('a')
          .setContext([
            [
              [0, 1],
              [1, 2],
            ],
          ])
          .withContext((c) => [
            ...c,
            [
              [3, 4],
              [3, 4],
            ],
          ])
          .firstCycle(true),
      ).toStrictEqual([
        hap(ts(0, 1), ts(0, 1), 'a', [
          [
            [0, 1],
            [1, 2],
          ],
          [
            [3, 4],
            [3, 4],
          ],
        ]),
      ]);
    });
  });
  describe('apply', () => {
    it('Can apply a function', () => {
      expect(sequence('a', 'b').apply(fast(2)).firstCycle()).toStrictEqual(sequence('a', 'b').fast(2).firstCycle());
    }),
      it('Can apply a pattern of functions', () => {
        expect(sequence('a', 'b').apply(fast(2)).firstCycle()).toStrictEqual(sequence('a', 'b').fast(2).firstCycle());
        expect(sequence('a', 'b').apply(fast(2), fast(3)).firstCycle()).toStrictEqual(
          sequence('a', 'b').fast(2, 3).firstCycle(),
        );
      });
  });
  describe('layer', () => {
    it('Can layer up multiple functions', () => {
      expect(
        sequence(1, 2, 3)
          .layer(fast(2), (pat) => pat.add(3, 4))
          .firstCycle(),
      ).toStrictEqual(stack(sequence(1, 2, 3).fast(2), sequence(1, 2, 3).add(3, 4)).firstCycle());
    });
  });
  describe('early', () => {
    it('Can shift a hap earlier', () => {
      expect(pure(30)._late(0.25).query(st(1, 2))).toStrictEqual([
        hap(ts(1 / 4, 5 / 4), ts(1, 5 / 4), 30),
        hap(ts(5 / 4, 9 / 4), ts(5 / 4, 2), 30),
      ]);
    });
    it('Can shift a hap earlier, into negative time', () => {
      expect(pure(30)._late(0.25).query(st(0, 1))).toStrictEqual([
        hap(ts(-3 / 4, 1 / 4), ts(0, 1 / 4), 30),
        hap(ts(1 / 4, 5 / 4), ts(1 / 4, 1), 30),
      ]);
    });
  });
  describe('off', () => {
    it('Can offset a transformed pattern from the original', () => {
      expect(pure(30).off(0.25, add(2)).firstCycle()).toStrictEqual(
        stack(pure(30), pure(30).late(0.25).add(2)).firstCycle(),
      );
    });
  });
  describe('jux', () => {
    it('Can juxtapose', () => {
      expect(pure({ a: 1 }).jux(fast(2)).sortHapsByPart().firstCycle()).toStrictEqual(
        stack(pure({ a: 1, pan: 0 }), pure({ a: 1, pan: 1 }).fast(2))
          .sortHapsByPart()
          .firstCycle(),
      );
    });
  });
  describe('juxBy', () => {
    it('Can juxtapose by half', () => {
      expect(pure({ a: 1 }).juxBy(0.5, fast(2)).sortHapsByPart().firstCycle()).toStrictEqual(
        stack(pure({ a: 1, pan: 0.25 }), pure({ a: 1, pan: 0.75 }).fast(2))
          .sortHapsByPart()
          .firstCycle(),
      );
    });
  });
  describe('_squeezeJoin', () => {
    it('Can squeeze', () => {
      expect(
        sequence('a', ['a', 'a'])
          .fmap((a) => fastcat('b', 'c'))
          .squeezeJoin()
          .firstCycle(),
      ).toStrictEqual(
        sequence(
          ['b', 'c'],
          [
            ['b', 'c'],
            ['b', 'c'],
          ],
        ).firstCycle(),
      );
    });
    it('Squeezes to the correct cycle', () => {
      expect(
        pure(time.struct(true))
          .squeezeJoin()
          .queryArc(3, 4)
          .map((x) => x.value),
      ).toStrictEqual([Fraction(3.5)]);
    });
  });
  describe('ply', () => {
    it('Can ply(3)', () => {
      expect(sequence('a', ['b', 'c']).ply(3).firstCycle()).toStrictEqual(
        sequence(pure('a').fast(3), [pure('b').fast(3), pure('c').fast(3)]).firstCycle(),
      );
    });
    it('Doesnt drop haps in the 9th cycle', () => {
      // fixed with https://github.com/tidalcycles/strudel/commit/72eeaf446e3d5e186d63cc0d2276f0723cde017a
      expect(sequence(1, 2, 3).ply(2).early(8).firstCycle().length).toBe(6);
    });
  });
  describe('striate', () => {
    it('Can striate(2)', () => {
      sameFirst(
        sequence({ sound: 'a' }).striate(2),
        sequence({ sound: 'a', begin: 0, end: 0.5 }, { sound: 'a', begin: 0.5, end: 1 }),
      );
    });
  });
  describe('chop', () => {
    it('Can _chop(2)', () => {
      expect(sequence({ sound: 'a' }, { sound: 'b' })._chop(2).firstCycle()).toStrictEqual(
        sequence(
          { sound: 'a', begin: 0, end: 0.5 },
          { sound: 'a', begin: 0.5, end: 1 },
          { sound: 'b', begin: 0, end: 0.5 },
          { sound: 'b', begin: 0.5, end: 1 },
        ).firstCycle(),
      );
    });
    it('Can chop(2,3)', () => {
      expect(pure({ sound: 'a' }).fast(2).chop(2, 3).sortHapsByPart().firstCycle()).toStrictEqual(
        sequence(
          [
            { sound: 'a', begin: 0, end: 0.5 },
            { sound: 'a', begin: 0.5, end: 1 },
          ],
          [
            { sound: 'a', begin: 0, end: 1 / 3 },
            { sound: 'a', begin: 1 / 3, end: 2 / 3 },
            { sound: 'a', begin: 2 / 3, end: 1 },
          ],
        )
          .sortHapsByPart()
          .firstCycle(),
      );
    });
    it('Can chop chops', () => {
      expect(pure({ s: 'bev' }).chop(2).chop(2).firstCycle()).toStrictEqual(pure({ s: 'bev' }).chop(4).firstCycle());
    });
  });
  describe('range', () => {
    it('Can be patterned', () => {
      expect(sequence(0, 0).range(sequence(0, 0.5), 1).firstCycle()).toStrictEqual(sequence(0, 0.5).firstCycle());
    });
  });
  describe('range2', () => {
    it('Can change the range of a bipolar pattern', () => {
      expect(sequence(-1, -0.5, 0, 0.5).range2(1000, 1100).firstCycle()).toStrictEqual(
        sequence(1000, 1025, 1050, 1075).firstCycle(),
      );
    });
  });
  describe('run', () => {
    it('Can run', () => {
      expect(run(4).firstCycle()).toStrictEqual(sequence(0, 1, 2, 3).firstCycle());
    });
  });
  describe('binaryN', () => {
    it('Can make a binary pattern from a decimal', () => {
      expect(binaryN(55532).firstCycle()).toStrictEqual(
        sequence(1, 1, 0, 1, 1, 0, 0, 0, 1, 1, 1, 0, 1, 1, 0, 0).firstCycle(),
      );
    });
    it('Can make a binary pattern from patterned inputs', () => {
      expect(binaryN(pure(0x1337), pure(14)).firstCycle()).toStrictEqual(
        sequence(0, 1, 0, 0, 1, 1, 0, 0, 1, 1, 0, 1, 1, 1).firstCycle(),
      );
    });
  });
  describe('ribbon', () => {
    it('Can ribbon', () => {
      expect(cat(0, 1, 2, 3, 4, 5, 6, 7).ribbon(2, 4).fast(4).firstCycle()).toStrictEqual(
        sequence(2, 3, 4, 5).firstCycle(),
      );
    });
  });
  describe('linger', () => {
    it('Can linger on the first quarter of a cycle', () => {
      expect(sequence(0, 1, 2, 3, 4, 5, 6, 7).linger(0.25).firstCycle()).toStrictEqual(
        sequence(0, 1, 0, 1, 0, 1, 0, 1).firstCycle(),
      );
    });
  });
  describe('alignments', () => {
    it('Can squeeze arguments', () => {
      expect(sequence(1, 2).add.squeeze(4, 5).firstCycle()).toStrictEqual(sequence(5, 6, 6, 7).firstCycle());
    });
  });
  describe('defragmentHaps', () => {
    it('Can merge two touching haps with same whole and value', () => {
      expect(stack(pure('a').mask(1, 0), pure('a').mask(0, 1)).defragmentHaps().firstCycle().length).toStrictEqual(1);
    });
    it('Doesnt merge two overlapping haps', () => {
      expect(
        stack(pure('a').mask(1, 1, 0), pure('a').mask(0, 1))
          .defragmentHaps()
          .firstCycle().length,
      ).toStrictEqual(2);
    });
    it('Doesnt merge two touching haps with different values', () => {
      expect(stack(pure('a').mask(1, 0), pure('b').mask(0, 1)).defragmentHaps().firstCycle().length).toStrictEqual(2);
    });
    it('Doesnt merge two touching haps with different wholes', () => {
      expect(stack(sequence('a', silence), pure('a').mask(0, 1)).defragmentHaps().firstCycle().length).toStrictEqual(2);
    });
  });
  describe('press', () => {
    it('Can syncopate events', () => {
      sameFirst(sequence('a', 'b', 'c', 'd').press(), sequence(silence, 'a', silence, 'b', silence, 'c', silence, 'd'));
    });
  });
  describe('hurry', () => {
    it('Can speed up patterns and sounds', () => {
      sameFirst(s('a', 'b').hurry(2), s('a', 'b').fast(2).speed(2));
    });
  });
  /*describe('composable functions', () => {
    it('Can compose functions', () => {
      sameFirst(sequence(3, 4).fast(2).rev().fast(2), fast(2).rev().fast(2)(sequence(3, 4)));
    });
    it('Can compose by method chaining operators with controls', () => {
      sameFirst(s('bd').apply(set.n(3).fast(2)), s('bd').set.n(3).fast(2));
    });
    it('Can compose by method chaining operators and alignments with controls', () => {
      sameFirst(s('bd').apply(set.in.n(3).fast(2)), s('bd').set.n(3).fast(2));
      //      sameFirst(s('bd').apply(set.squeeze.n(3).fast(2)), s('bd').set.squeeze.n(3).fast(2));
    });
  });
  describe('weave', () => {
    it('Can distribute patterns along a pattern', () => {
      sameFirst(n(0, 1).weave(2, s('bd', silence), s(silence, 'sd')), sequence(s('bd').n(0), s('sd').n(1)));
    });
  });
  */
  describe('slice', () => {
    it('Can slice a sample', () => {
      sameFirst(
        s('break').slice(4, sequence(0, 1, 2, 3)),
        sequence(
          { begin: 0, end: 0.25, s: 'break', _slices: 4 },
          { begin: 0.25, end: 0.5, s: 'break', _slices: 4 },
          { begin: 0.5, end: 0.75, s: 'break', _slices: 4 },
          { begin: 0.75, end: 1, s: 'break', _slices: 4 },
        ),
      );
    });
  });
  describe('splice', () => {
    it('Can splice a sample', () => {
      sameFirst(
        s('break').splice(4, sequence(0, 1, 2, 3)),
        sequence(
          { begin: 0, end: 0.25, s: 'break', _slices: 4, unit: 'c', speed: 1 },
          { begin: 0.25, end: 0.5, s: 'break', _slices: 4, unit: 'c', speed: 1 },
          { begin: 0.5, end: 0.75, s: 'break', _slices: 4, unit: 'c', speed: 1 },
          { begin: 0.75, end: 1, s: 'break', _slices: 4, unit: 'c', speed: 1 },
        ),
      );
    });
  });
  describe('chunk', () => {
    it('Processes each cycle of the source pattern multiple times, once for each chunk', () => {
      expect(sequence(0, 1, 2, 3).slow(2).chunk(2, add(10)).fast(4).firstCycleValues).toStrictEqual([
        10, 1, 0, 11, 12, 3, 2, 13,
      ]);
    });
  });
  describe('fastChunk', () => {
    it('Unlike chunk, cycles of the source pattern proceed cycle-by-cycle', () => {
      expect(sequence(0, 1, 2, 3).slow(2).fastChunk(2, add(10)).fast(4).firstCycleValues).toStrictEqual([
        10, 1, 2, 13, 10, 1, 2, 13,
      ]);
    });
  });
  describe('repeatCycles', () => {
    it('Repeats each cycle of the source pattern the given number of times', () => {
      expect(slowcat(0, 1).repeatCycles(2).fast(6).firstCycleValues).toStrictEqual([0, 0, 1, 1, 0, 0]);
    });
  });
  describe('inhabit', () => {
    it('Can pattern named patterns', () => {
      expect(
        sameFirst(
          sequence('a', 'b', stack('a', 'b')).inhabit({ a: sequence(1, 2), b: sequence(10, 20, 30) }),
          sequence([1, 2], [10, 20, 30], stack([1, 2], [10, 20, 30])),
        ),
      );
    });
    it('Can pattern indexed patterns', () => {
      expect(
        sameFirst(
          sequence('0', '1', stack('0', '1')).inhabit([sequence(1, 2), sequence(10, 20, 30)]),
          sequence([1, 2], [10, 20, 30], stack([1, 2], [10, 20, 30])),
        ),
      );
    });
  });
  describe('pick', () => {
    it('Can pattern named patterns', () => {
      expect(
        sameFirst(
          sequence('a', 'b', 'a', stack('a', 'b')).pick({ a: sequence(1, 2, 3, 4), b: sequence(10, 20, 30, 40) }),
          sequence(1, 20, 3, stack(4, 40)),
        ),
      );
    });
    it('Can pattern indexed patterns', () => {
      expect(
        sameFirst(
          sequence(0, 1, 0, stack(0, 1)).pick([sequence(1, 2, 3, 4), sequence(10, 20, 30, 40)]),
          sequence(1, 20, 3, stack(4, 40)),
        ),
      );
    });
    it('Clamps indexes', () => {
      expect(
        sameFirst(sequence(0, 1, 2, 3).pick([sequence(1, 2, 3, 4), sequence(10, 20, 30, 40)]), sequence(1, 20, 30, 40)),
      );
    });
    it('Is backwards compatible', () => {
      expect(
        sameFirst(
          pick([sequence('a', 'b'), sequence('c', 'd')], sequence(0, 1)),
          pick(sequence(0, 1), [sequence('a', 'b'), sequence('c', 'd')]),
        ),
      );
    });
  });
  describe('pickmod', () => {
    it('Wraps indexes', () => {
      expect(
        sameFirst(
          sequence(0, 1, 2, 3).pickmod([sequence(1, 2, 3, 4), sequence(10, 20, 30, 40)]),
          sequence(1, 20, 3, 40),
        ),
      );
    });
  });
  describe('tactus', () => {
    it('Is correctly preserved/calculated through transformations', () => {
      expect(sequence(0, 1, 2, 3).linger(4).tactus).toStrictEqual(Fraction(4));
      expect(sequence(0, 1, 2, 3).iter(4).tactus).toStrictEqual(Fraction(4));
      expect(sequence(0, 1, 2, 3).fast(4).tactus).toStrictEqual(Fraction(4));
      expect(sequence(0, 1, 2, 3).hurry(4).tactus).toStrictEqual(Fraction(4));
      expect(sequence(0, 1, 2, 3).rev().tactus).toStrictEqual(Fraction(4));
      expect(sequence(1).segment(10).tactus).toStrictEqual(Fraction(10));
      expect(sequence(1, 0, 1).invert().tactus).toStrictEqual(Fraction(3));
      expect(sequence({ s: 'bev' }, { s: 'amenbreak' }).chop(4).tactus).toStrictEqual(Fraction(8));
      expect(sequence({ s: 'bev' }, { s: 'amenbreak' }).striate(4).tactus).toStrictEqual(Fraction(8));
      expect(sequence({ s: 'bev' }, { s: 'amenbreak' }).slice(4, sequence(0, 1, 2, 3)).tactus).toStrictEqual(
        Fraction(4),
      );
      expect(sequence({ s: 'bev' }, { s: 'amenbreak' }).splice(4, sequence(0, 1, 2, 3)).tactus).toStrictEqual(
        Fraction(4),
      );
      expect(sequence({ n: 0 }, { n: 1 }, { n: 2 }).chop(4).tactus).toStrictEqual(Fraction(12));
      expect(
        pure((x) => x + 1)
          .setTactus(3)
          .appBoth(pure(1).setTactus(2)).tactus,
      ).toStrictEqual(Fraction(6));
      expect(
        pure((x) => x + 1)
          .setTactus(undefined)
          .appBoth(pure(1).setTactus(2)).tactus,
      ).toStrictEqual(Fraction(2));
      expect(
        pure((x) => x + 1)
          .setTactus(3)
          .appBoth(pure(1).setTactus(undefined)).tactus,
      ).toStrictEqual(Fraction(3));
      expect(stack(fastcat(0, 1, 2), fastcat(3, 4)).tactus).toStrictEqual(Fraction(6));
      expect(stack(fastcat(0, 1, 2), fastcat(3, 4).setTactus(undefined)).tactus).toStrictEqual(Fraction(3));
      expect(stackLeft(fastcat(0, 1, 2, 3), fastcat(3, 4)).tactus).toStrictEqual(Fraction(4));
      expect(stackRight(fastcat(0, 1, 2), fastcat(3, 4)).tactus).toStrictEqual(Fraction(3));
      // maybe this should double when they are either all even or all odd
      expect(stackCentre(fastcat(0, 1, 2), fastcat(3, 4)).tactus).toStrictEqual(Fraction(3));
      expect(fastcat(0, 1).ply(3).tactus).toStrictEqual(Fraction(6));
      expect(fastcat(0, 1).setTactus(undefined).ply(3).tactus).toStrictEqual(undefined);
      expect(fastcat(0, 1).fast(3).tactus).toStrictEqual(Fraction(2));
      expect(fastcat(0, 1).setTactus(undefined).fast(3).tactus).toStrictEqual(undefined);
    });
  });
  describe('stepcat', () => {
    it('can cat', () => {
      expect(sameFirst(stepcat(fastcat(0, 1, 2, 3), fastcat(4, 5)), fastcat(0, 1, 2, 3, 4, 5)));
      expect(sameFirst(stepcat(pure(1), pure(2), pure(3)), fastcat(1, 2, 3)));
    });
    it('calculates undefined tactuses as the average', () => {
      expect(sameFirst(stepcat(pure(1), pure(2), pure(3).setTactus(undefined)), fastcat(1, 2, 3)));
    });
  });
  describe('taper', () => {
    it('can taper', () => {
      expect(sameFirst(sequence(0, 1, 2, 3, 4).taper(1, 5), sequence(0, 1, 2, 3, 4, 0, 1, 2, 3, 0, 1, 2, 0, 1, 0)));
    });
    it('can taper backwards', () => {
      expect(sameFirst(sequence(0, 1, 2, 3, 4).taper(-1, 5), sequence(0, 0, 1, 0, 1, 2, 0, 1, 2, 3, 0, 1, 2, 3, 4)));
    });
  });
  describe('take and drop', () => {
    it('can take from the left', () => {
      expect(sameFirst(sequence(0, 1, 2, 3, 4).take(2), sequence(0, 1)));
    });
    it('can drop from the left', () => {
      expect(sameFirst(sequence(0, 1, 2, 3, 4).drop(2), sequence(0, 1, 2)));
    });
    it('can take from the right', () => {
      expect(sameFirst(sequence(0, 1, 2, 3, 4).take(-2), sequence(3, 4)));
    });
    it('can drop from the right', () => {
      expect(sameFirst(sequence(0, 1, 2, 3, 4).drop(-2), sequence(2, 3, 4)));
    });
    it('can drop nothing', () => {
      expect(sameFirst(pure('a').drop(0), pure('a')));
    });
    it('can drop nothing, repeatedly', () => {
      expect(sameFirst(pure('a').drop(0, 0), fastcat('a', 'a')));
      for (var i = 0; i < 100; ++i) {
        expect(sameFirst(pure('a').drop(...Array(i).fill(0)), fastcat(...Array(i).fill('a'))));
      }
    });
  });
  describe('expand', () => {
    it('can expand four things in half', () => {
      expect(
        sameFirst(sequence(0, 1, 2, 3).expand(1, 0.5), stepcat(sequence(0, 1, 2, 3), sequence(0, 1, 2, 3).expand(0.5))),
      );
    });
    it('can expand five things in half', () => {
      expect(
        sameFirst(
          sequence(0, 1, 2, 3, 4).expand(1, 0.5),
          stepcat(sequence(0, 1, 2, 3, 4), sequence(0, 1, 2, 3, 4).expand(0.5)),
        ),
      );
    });
  });
  describe('stepJoin', () => {
    it('can join a pattern with a tactus of 2', () => {
      expect(
        sameFirst(
          sequence(pure(pure('a')), pure(pure('b').setTactus(2))).stepJoin(),
          stepcat(pure('a'), pure('b').setTactus(2)),
        ),
      );
    });
    it('can join a pattern with a tactus of 0.5', () => {
      expect(
        sameFirst(
          sequence(pure(pure('a')), pure(pure('b').setTactus(0.5))).stepJoin(),
          stepcat(pure('a'), pure('b').setTactus(0.5)),
        ),
      );
    });
  });
  describe('loopAt', () => {
    it('maintains tactus', () => {
      expect(s('bev').chop(8).loopAt(2).tactus).toStrictEqual(Fraction(4));
    });
  });
});<|MERGE_RESOLUTION|>--- conflicted
+++ resolved
@@ -51,13 +51,8 @@
   stackLeft,
   stackRight,
   stackCentre,
-<<<<<<< HEAD
   stepcat,
   sometimes,
-=======
-  s_cat,
-  calculateTactus,
->>>>>>> dbbe2d7c
 } from '../index.mjs';
 
 import { steady } from '../signal.mjs';
