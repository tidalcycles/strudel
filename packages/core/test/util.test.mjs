/*
util.test.mjs - <short description TODO>
Copyright (C) 2022 Strudel contributors - see <https://github.com/tidalcycles/strudel/blob/main/packages/core/test/util.test.mjs>
This program is free software: you can redistribute it and/or modify it under the terms of the GNU Affero General Public License as published by the Free Software Foundation, either version 3 of the License, or (at your option) any later version. This program is distributed in the hope that it will be useful, but WITHOUT ANY WARRANTY; without even the implied warranty of MERCHANTABILITY or FITNESS FOR A PARTICULAR PURPOSE.  See the GNU Affero General Public License for more details. You should have received a copy of the GNU Affero General Public License along with this program.  If not, see <https://www.gnu.org/licenses/>.
*/

import { strict as assert } from 'assert';
<<<<<<< HEAD
import { isNote, tokenizeNote, toMidi, mod, compose, dirtify } from '../util.mjs';
=======
import { pure } from '../pattern.mjs';
import { isNote, tokenizeNote, toMidi, fromMidi, mod, compose, getFrequency } from '../util.mjs';
>>>>>>> cf79083e

describe('isNote', () => {
  it('should recognize notes without accidentals', () => {
    'C3 D3 E3 F3 G3 A3 B3 C4 D5 c5 d5 e5'.split(' ').forEach((note) => {
      assert.equal(isNote(note), true);
    });
  });
  it('should recognize notes with accidentals', () => {
    'C#3 D##3 Eb3 Fbb3 Bb5'.split(' ').forEach((note) => {
      assert.equal(isNote(note), true);
    });
  });
  it('should not recognize invalid notes', () => {
    assert.equal(isNote('H5'), false);
    assert.equal(isNote('C'), false);
    assert.equal(isNote('X'), false);
    assert.equal(isNote(1), false);
  });
});

describe('isNote', () => {
  it('should tokenize notes without accidentals', () => {
    assert.deepStrictEqual(tokenizeNote('C3'), ['C', '', 3]);
    assert.deepStrictEqual(tokenizeNote('D3'), ['D', '', 3]);
    assert.deepStrictEqual(tokenizeNote('E3'), ['E', '', 3]);
    assert.deepStrictEqual(tokenizeNote('F3'), ['F', '', 3]);
    assert.deepStrictEqual(tokenizeNote('G3'), ['G', '', 3]);
    assert.deepStrictEqual(tokenizeNote('A3'), ['A', '', 3]);
    assert.deepStrictEqual(tokenizeNote('B3'), ['B', '', 3]);
    assert.deepStrictEqual(tokenizeNote('C4'), ['C', '', 4]);
    assert.deepStrictEqual(tokenizeNote('D5'), ['D', '', 5]);
  });
  it('should tokenize notes with accidentals', () => {
    assert.deepStrictEqual(tokenizeNote('C#3'), ['C', '#', 3]);
    assert.deepStrictEqual(tokenizeNote('D##3'), ['D', '##', 3]);
    assert.deepStrictEqual(tokenizeNote('Eb3'), ['E', 'b', 3]);
    assert.deepStrictEqual(tokenizeNote('Fbb3'), ['F', 'bb', 3]);
    assert.deepStrictEqual(tokenizeNote('Bb5'), ['B', 'b', 5]);
  });
  it('should tokenize notes without octave', () => {
    assert.deepStrictEqual(tokenizeNote('C'), ['C', '', undefined]);
    assert.deepStrictEqual(tokenizeNote('C#'), ['C', '#', undefined]);
    assert.deepStrictEqual(tokenizeNote('Bb'), ['B', 'b', undefined]);
    assert.deepStrictEqual(tokenizeNote('Bbb'), ['B', 'bb', undefined]);
  });
  it('should not tokenize invalid notes', () => {
    assert.deepStrictEqual(tokenizeNote('X'), []);
    assert.deepStrictEqual(tokenizeNote('asfasf'), []);
    assert.deepStrictEqual(tokenizeNote(123), []);
  });
});
describe('toMidi', () => {
  it('should turn notes into midi', () => {
    assert.equal(toMidi('A4'), 69);
    assert.equal(toMidi('C4'), 60);
    assert.equal(toMidi('Db4'), 61);
    assert.equal(toMidi('C3'), 48);
    assert.equal(toMidi('Cb3'), 47);
    assert.equal(toMidi('Cbb3'), 46);
    assert.equal(toMidi('C#3'), 49);
    assert.equal(toMidi('C#3'), 49);
    assert.equal(toMidi('C##3'), 50);
  });
});
describe('fromMidi', () => {
  it('should turn midi into frequency', () => {
    assert.equal(fromMidi(69), 440);
    assert.equal(fromMidi(57), 220);
  });
});
describe('getFrequency', () => {
  it('should turn midi into frequency', () => {
    const happify = (val, context = {}) => pure(val).firstCycle()[0].setContext(context);
    assert.equal(getFrequency(happify('a4')), 440);
    assert.equal(getFrequency(happify('a3')), 220);
    assert.equal(getFrequency(happify(440, { type: 'frequency' })), 440); // TODO: migrate when values are objects..
    assert.equal(getFrequency(happify(432, { type: 'frequency' })), 432);
  });
});

describe('mod', () => {
  it('should work like regular modulo with positive numbers', () => {
    assert.equal(mod(0, 3), 0);
    assert.equal(mod(1, 3), 1);
    assert.equal(mod(2, 3), 2);
    assert.equal(mod(3, 3), 0);
    assert.equal(mod(4, 3), 1);
    assert.equal(mod(4, 2), 0);
  });
  it('should work with negative numbers', () => {
    assert.equal(mod(-1, 3), 2);
    assert.equal(mod(-2, 3), 1);
    assert.equal(mod(-3, 3), 0);
    assert.equal(mod(-4, 3), 2);
    assert.equal(mod(-5, 3), 1);
    assert.equal(mod(-3, 2), 1);
  });
});

describe('compose', () => {
  const add1 = (a) => a + 1;
  it('should compose', () => {
    assert.equal(compose(add1, add1)(0), 2);
    assert.equal(compose(add1)(0), 1);
  });
  const addS = (s) => (a) => a + s;
  it('should compose left to right', () => {
    assert.equal(compose(addS('a'), addS('b'))(''), 'ab');
    assert.equal(compose(addS('a'), addS('b'))('x'), 'xab');
  });
});

describe('dirtify', () => {
  it('should offset plain number', () => {
    assert.deepStrictEqual(dirtify(61), { n: 1 });
    assert.deepStrictEqual(dirtify(60), { n: 0 });
  });
  it('should parse note string as midi number', () => {
    assert.deepStrictEqual(dirtify('c4'), { n: 0 });
    assert.deepStrictEqual(dirtify('c5'), { n: 12 });
  });
  it('should use non note string as sound', () => {
    assert.deepStrictEqual(dirtify('bd'), { s: 'bd' });
  });
  it('should keep objects as is', () => {
    assert.deepStrictEqual(dirtify({ s: 'bd' }), { s: 'bd' });
    assert.deepStrictEqual(dirtify({ n: 7 }), { n: 7 });
    assert.deepStrictEqual(dirtify({ n: 7, room: 0.5 }), { n: 7, room: 0.5 });
  });
  it('should parse notes inside object', () => {
    assert.deepStrictEqual(dirtify({ n: 'c3', s: 'supersaw' }), { n: -12, s: 'supersaw' });
  });
  it('should dirtify .value', () => {
    assert.deepStrictEqual(dirtify({ value: 61 }), { n: 1 });
    assert.deepStrictEqual(dirtify({ value: 'c5' }), { n: 12 });
    assert.deepStrictEqual(dirtify({ value: 'bd' }), { s: 'bd' });
    assert.deepStrictEqual(dirtify({ value: 61, room: 0.5 }), { n: 1, room: 0.5 });
  });
});<|MERGE_RESOLUTION|>--- conflicted
+++ resolved
@@ -5,12 +5,8 @@
 */
 
 import { strict as assert } from 'assert';
-<<<<<<< HEAD
-import { isNote, tokenizeNote, toMidi, mod, compose, dirtify } from '../util.mjs';
-=======
 import { pure } from '../pattern.mjs';
-import { isNote, tokenizeNote, toMidi, fromMidi, mod, compose, getFrequency } from '../util.mjs';
->>>>>>> cf79083e
+import { isNote, tokenizeNote, toMidi, fromMidi, mod, compose, getFrequency, dirtify } from '../util.mjs';
 
 describe('isNote', () => {
   it('should recognize notes without accidentals', () => {
