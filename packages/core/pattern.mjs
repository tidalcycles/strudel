/*
pattern.mjs - Core pattern representation for strudel
Copyright (C) 2022 Strudel contributors - see <https://github.com/tidalcycles/strudel/blob/main/packages/core/pattern.mjs>
This program is free software: you can redistribute it and/or modify it under the terms of the GNU Affero General Public License as published by the Free Software Foundation, either version 3 of the License, or (at your option) any later version. This program is distributed in the hope that it will be useful, but WITHOUT ANY WARRANTY; without even the implied warranty of MERCHANTABILITY or FITNESS FOR A PARTICULAR PURPOSE.  See the GNU Affero General Public License for more details. You should have received a copy of the GNU Affero General Public License along with this program.  If not, see <https://www.gnu.org/licenses/>.
*/

import TimeSpan from './timespan.mjs';
import Fraction from './fraction.mjs';
import Hap from './hap.mjs';
import State from './state.mjs';
import { unionWithObj } from './value.mjs';

import { compose, removeUndefineds, flatten, id, listRange, curry, _mod, numeralArgs, parseNumeral } from './util.mjs';
import drawLine from './drawLine.mjs';
import { logger } from './logger.mjs';

let stringParser;

// parser is expected to turn a string into a pattern
// if set, the reify function will parse all strings with it
// intended to use with mini to automatically interpret all strings as mini notation
export const setStringParser = (parser) => (stringParser = parser);

/** @class Class representing a pattern. */
export class Pattern {
  /**
   * Create a pattern. As an end user, you will most likely not create a Pattern directly.
   *
   * @param {function} query - The function that maps a {@link State} to an array of {@link Hap}.
   */
  constructor(query) {
    this.query = query;
    this._Pattern = true; // this property is used to detect if a pattern that fails instanceof Pattern is an instance of another Pattern
  }

  //////////////////////////////////////////////////////////////////////
  // Haskell-style functor, applicative and monadic operations

  /**
   * Returns a new pattern, with the function applied to the value of
   * each hap. It has the alias {@link Pattern#fmap}.
   * @synonyms fmap
   * @param {Function} func to to apply to the value
   * @returns Pattern
   * @example
   * "0 1 2".withValue(v => v + 10).log()
   */
  withValue(func) {
    return new Pattern((state) => this.query(state).map((hap) => hap.withValue(func)));
  }

  /**
   * see {@link Pattern#withValue}
   */
  fmap(func) {
    return this.withValue(func);
  }

  applyValue(func) {
    return this.withValue((x) => x(func));
  }

  /**
   * Assumes 'this' is a pattern of functions, and given a function to
   * resolve wholes, applies a given pattern of values to that
   * pattern of functions.
   * @param {Function} whole_func
   * @param {Function} func
   * @returns Pattern
   */
  appWhole(whole_func, pat_val) {
    const pat_func = this;
    const query = function (state) {
      const hap_funcs = pat_func.query(state);
      const hap_vals = pat_val.query(state);
      const apply = function (hap_func, hap_val) {
        const s = hap_func.part.intersection(hap_val.part);
        if (s == undefined) {
          return undefined;
        }
        return new Hap(
          whole_func(hap_func.whole, hap_val.whole),
          s,
          hap_func.value(hap_val.value),
          hap_val.combineContext(hap_func),
        );
      };
      return flatten(
        hap_funcs.map((hap_func) => removeUndefineds(hap_vals.map((hap_val) => apply(hap_func, hap_val)))),
      );
    };
    return new Pattern(query);
  }

  /**
   * When this method is called on a pattern of functions, it matches its haps
   * with those in the given pattern of values.  A new pattern is returned, with
   * each matching value applied to the corresponding function.
   *
   * In this `_appBoth` variant, where timespans of the function and value haps
   * are not the same but do intersect, the resulting hap has a timespan of the
   * intersection. This applies to both the part and the whole timespan.
   * @param {Pattern} pat_val
   * @returns Pattern
   */
  appBoth(pat_val) {
    // Tidal's <*>
    const whole_func = function (span_a, span_b) {
      if (span_a == undefined || span_b == undefined) {
        return undefined;
      }
      return span_a.intersection_e(span_b);
    };
    return this.appWhole(whole_func, pat_val);
  }

  /**
   * As with {@link Pattern#appBoth}, but the `whole` timespan is not the intersection,
   * but the timespan from the function of patterns that this method is called
   * on. In practice, this means that the pattern structure, including onsets,
   * are preserved from the pattern of functions (often referred to as the left
   * hand or inner pattern).
   * @param {Pattern} pat_val
   * @returns Pattern
   */
  appLeft(pat_val) {
    const pat_func = this;

    const query = function (state) {
      const haps = [];
      for (const hap_func of pat_func.query(state)) {
        const hap_vals = pat_val.query(state.setSpan(hap_func.wholeOrPart()));
        for (const hap_val of hap_vals) {
          const new_whole = hap_func.whole;
          const new_part = hap_func.part.intersection(hap_val.part);
          if (new_part) {
            const new_value = hap_func.value(hap_val.value);
            const new_context = hap_val.combineContext(hap_func);
            const hap = new Hap(new_whole, new_part, new_value, new_context);
            haps.push(hap);
          }
        }
      }
      return haps;
    };
    return new Pattern(query);
  }

  /**
   * As with {@link Pattern#appLeft}, but `whole` timespans are instead taken from the
   * pattern of values, i.e. structure is preserved from the right hand/outer
   * pattern.
   * @param {Pattern} pat_val
   * @returns Pattern
   */
  appRight(pat_val) {
    const pat_func = this;

    const query = function (state) {
      const haps = [];
      for (const hap_val of pat_val.query(state)) {
        const hap_funcs = pat_func.query(state.setSpan(hap_val.wholeOrPart()));
        for (const hap_func of hap_funcs) {
          const new_whole = hap_val.whole;
          const new_part = hap_func.part.intersection(hap_val.part);
          if (new_part) {
            const new_value = hap_func.value(hap_val.value);
            const new_context = hap_val.combineContext(hap_func);
            const hap = new Hap(new_whole, new_part, new_value, new_context);
            haps.push(hap);
          }
        }
      }
      return haps;
    };
    return new Pattern(query);
  }

  bindWhole(choose_whole, func) {
    const pat_val = this;
    const query = function (state) {
      const withWhole = function (a, b) {
        return new Hap(
          choose_whole(a.whole, b.whole),
          b.part,
          b.value,
          Object.assign({}, a.context, b.context, {
            locations: (a.context.locations || []).concat(b.context.locations || []),
          }),
        );
      };
      const match = function (a) {
        return func(a.value)
          .query(state.setSpan(a.part))
          .map((b) => withWhole(a, b));
      };
      return flatten(pat_val.query(state).map((a) => match(a)));
    };
    return new Pattern(query);
  }

  bind(func) {
    const whole_func = function (a, b) {
      if (a == undefined || b == undefined) {
        return undefined;
      }
      return a.intersection_e(b);
    };
    return this.bindWhole(whole_func, func);
  }

  join() {
    // Flattens a pattern of patterns into a pattern, where wholes are
    // the intersection of matched inner and outer haps.
    return this.bind(id);
  }

  outerBind(func) {
    return this.bindWhole((a) => a, func);
  }

  outerJoin() {
    // Flattens a pattern of patterns into a pattern, where wholes are
    // taken from inner haps.
    return this.outerBind(id);
  }

  innerBind(func) {
    return this.bindWhole((_, b) => b, func);
  }

  innerJoin() {
    // Flattens a pattern of patterns into a pattern, where wholes are
    // taken from inner haps.
    return this.innerBind(id);
  }

  // Flatterns patterns of patterns, by retriggering/resetting inner patterns at onsets of outer pattern haps
  trigJoin(cycleZero = false) {
    const pat_of_pats = this;
    return new Pattern((state) => {
      return (
        pat_of_pats
          // drop continuous haps from the outer pattern.
          .discreteOnly()
          .query(state)
          .map((outer_hap) => {
            return (
              outer_hap.value
                // trig = align the inner pattern cycle start to outer pattern haps
                // Trigzero = align the inner pattern cycle zero to outer pattern haps
                .late(cycleZero ? outer_hap.whole.begin : outer_hap.whole.begin.cyclePos())
                .query(state)
                .map((inner_hap) =>
                  new Hap(
                    // Supports continuous haps in the inner pattern
                    inner_hap.whole ? inner_hap.whole.intersection(outer_hap.whole) : undefined,
                    inner_hap.part.intersection(outer_hap.part),
                    inner_hap.value,
                  ).setContext(outer_hap.combineContext(inner_hap)),
                )
                // Drop haps that didn't intersect
                .filter((hap) => hap.part)
            );
          })
          .flat()
      );
    });
  }

  trigzeroJoin() {
    return this.trigJoin(true);
  }

  // Like the other joins above, joins a pattern of patterns of values, into a flatter
  // pattern of values. In this case it takes whole cycles of the inner pattern to fit each event
  // in the outer pattern.
  squeezeJoin() {
    // A pattern of patterns, which we call the 'outer' pattern, with patterns
    // as values which we call the 'inner' patterns.
    const pat_of_pats = this;
    function query(state) {
      // Get the events with the inner patterns. Ignore continuous events (without 'wholes')
      const haps = pat_of_pats.discreteOnly().query(state);
      // A function to map over the events from the outer pattern.
      function flatHap(outerHap) {
        // Get the inner pattern, slowed and shifted so that the 'whole'
        // timespan of the outer event corresponds to the first cycle of the
        // inner event
        const inner_pat = outerHap.value._focusSpan(outerHap.wholeOrPart());
        // Get the inner events, from the timespan of the outer event's part
        const innerHaps = inner_pat.query(state.setSpan(outerHap.part));
        // A function to map over the inner events, to combine them with the
        // outer event
        function munge(outer, inner) {
          let whole = undefined;
          if (inner.whole && outer.whole) {
            whole = inner.whole.intersection(outer.whole);
            if (!whole) {
              // The wholes are present, but don't intersect
              return undefined;
            }
          }
          const part = inner.part.intersection(outer.part);
          if (!part) {
            // The parts don't intersect
            return undefined;
          }
          const context = inner.combineContext(outer);
          return new Hap(whole, part, inner.value, context);
        }
        return innerHaps.map((innerHap) => munge(outerHap, innerHap));
      }
      const result = flatten(haps.map(flatHap));
      // remove undefineds
      return result.filter((x) => x);
    }
    return new Pattern(query);
  }

  squeezeBind(func) {
    return this.fmap(func).squeezeJoin();
  }

  //////////////////////////////////////////////////////////////////////
  // Utility methods mainly for internal use

  /**
   * Query haps inside the given time span.
   *
   * @param {Fraction | number} begin from time
   * @param {Fraction | number} end to time
   * @returns Hap[]
   * @example
   * const pattern = sequence('a', ['b', 'c'])
   * const haps = pattern.queryArc(0, 1)
   * console.log(haps)
   * silence
   */
  queryArc(begin, end) {
    try {
      return this.query(new State(new TimeSpan(begin, end)));
    } catch (err) {
      logger(`[query]: ${err.message}`, 'error');
      return [];
    }
  }

  /**
   * Returns a new pattern, with queries split at cycle boundaries. This makes
   * some calculations easier to express, as all haps are then constrained to
   * happen within a cycle.
   * @returns Pattern
   */
  splitQueries() {
    const pat = this;
    const q = (state) => {
      return flatten(state.span.spanCycles.map((subspan) => pat.query(state.setSpan(subspan))));
    };
    return new Pattern(q);
  }

  /**
   * Returns a new pattern, where the given function is applied to the query
   * timespan before passing it to the original pattern.
   * @param {Function} func the function to apply
   * @returns Pattern
   */
  withQuerySpan(func) {
    return new Pattern((state) => this.query(state.withSpan(func)));
  }

  withQuerySpanMaybe(func) {
    const pat = this;
    return new Pattern((state) => {
      const newState = state.withSpan(func);
      if (!newState.span) {
        return [];
      }
      return pat.query(newState);
    });
  }

  /**
   * As with {@link Pattern#withQuerySpan}, but the function is applied to both the
   * begin and end time of the query timespan.
   * @param {Function} func the function to apply
   * @returns Pattern
   */
  withQueryTime(func) {
    return new Pattern((state) => this.query(state.withSpan((span) => span.withTime(func))));
  }

  /**
   * Similar to {@link Pattern#withQuerySpan}, but the function is applied to the timespans
   * of all haps returned by pattern queries (both `part` timespans, and where
   * present, `whole` timespans).
   * @param {Function} func
   * @returns Pattern
   */
  withHapSpan(func) {
    return new Pattern((state) => this.query(state).map((hap) => hap.withSpan(func)));
  }

  /**
   * As with {@link Pattern#withHapSpan}, but the function is applied to both the
   * begin and end time of the hap timespans.
   * @param {Function} func the function to apply
   * @returns Pattern
   */
  withHapTime(func) {
    return this.withHapSpan((span) => span.withTime(func));
  }

  /**
   * Returns a new pattern with the given function applied to the list of haps returned by every query.
   * @param {Function} func
   * @returns Pattern
   */
  withHaps(func) {
    return new Pattern((state) => func(this.query(state)));
  }

  /**
   * As with {@link Pattern#withHaps}, but applies the function to every hap, rather than every list of haps.
   * @param {Function} func
   * @returns Pattern
   */
  withHap(func) {
    return this.withHaps((haps) => haps.map(func));
  }

  /**
   * Returns a new pattern with the context field set to every hap set to the given value.
   * @param {*} context
   * @returns Pattern
   */
  setContext(context) {
    return this.withHap((hap) => hap.setContext(context));
  }

  /**
   * Returns a new pattern with the given function applied to the context field of every hap.
   * @param {Function} func
   * @returns Pattern
   */
  withContext(func) {
    return this.withHap((hap) => hap.setContext(func(hap.context)));
  }

  /**
   * Returns a new pattern with the context field of every hap set to an empty object.
   * @returns Pattern
   */
  stripContext() {
    return this.withHap((hap) => hap.setContext({}));
  }

  /**
   * Returns a new pattern with the given location information added to the
   * context of every hap.
   * @param {Number} start
   * @param {Number} end
   * @returns Pattern
   */
  withLocation(start, end) {
    const location = {
      start: { line: start[0], column: start[1], offset: start[2] },
      end: { line: end[0], column: end[1], offset: end[2] },
    };
    return this.withContext((context) => {
      const locations = (context.locations || []).concat([location]);
      return { ...context, locations };
    });
  }

  withMiniLocation(start, end) {
    const offset = {
      start: { line: start[0], column: start[1], offset: start[2] },
      end: { line: end[0], column: end[1], offset: end[2] },
    };
    return this.withContext((context) => {
      let locations = context.locations || [];
      locations = locations.map(({ start, end }) => {
        const colOffset = start.line === 1 ? offset.start.column : 0;
        return {
          start: {
            ...start,
            line: start.line - 1 + (offset.start.line - 1) + 1,
            column: start.column - 1 + colOffset,
          },
          end: {
            ...end,
            line: end.line - 1 + (offset.start.line - 1) + 1,
            column: end.column - 1 + colOffset,
          },
        };
      });
      return { ...context, locations };
    });
  }

  /**
   * Returns a new Pattern, which only returns haps that meet the given test.
   * @param {Function} hap_test - a function which returns false for haps to be removed from the pattern
   * @returns Pattern
   */
  filterHaps(hap_test) {
    return new Pattern((state) => this.query(state).filter(hap_test));
  }

  /**
   * As with {@link Pattern#filterHaps}, but the function is applied to values
   * inside haps.
   * @param {Function} value_test
   * @returns Pattern
   */
  filterValues(value_test) {
    return new Pattern((state) => this.query(state).filter((hap) => value_test(hap.value)));
  }

  /**
   * Returns a new pattern, with haps containing undefined values removed from
   * query results.
   * @returns Pattern
   */
  removeUndefineds() {
    return this.filterValues((val) => val != undefined);
  }

  /**
   * Returns a new pattern, with all haps without onsets filtered out. A hap
   * with an onset is one with a `whole` timespan that begins at the same time
   * as its `part` timespan.
   * @returns Pattern
   */
  onsetsOnly() {
    // Returns a new pattern that will only return haps where the start
    // of the 'whole' timespan matches the start of the 'part'
    // timespan, i.e. the haps that include their 'onset'.
    return this.filterHaps((hap) => hap.hasOnset());
  }

  /**
   * Returns a new pattern, with 'continuous' haps (those without 'whole'
   * timespans) removed from query results.
   * @returns Pattern
   */
  discreteOnly() {
    // removes continuous haps that don't have a 'whole' timespan
    return this.filterHaps((hap) => hap.whole);
  }

  /**
   * Combines adjacent haps with the same value and whole.  Only
   * intended for use in tests.
   */
  defragmentHaps() {
    // remove continuous haps
    const pat = this.discreteOnly();

    return pat.withHaps((haps) => {
      const result = [];
      for (var i = 0; i < haps.length; ++i) {
        var searching = true;
        var a = haps[i];
        while (searching) {
          const a_value = JSON.stringify(haps[i].value);
          var found = false;

          for (var j = i + 1; j < haps.length; j++) {
            const b = haps[j];

            if (a.whole.equals(b.whole)) {
              if (a.part.begin.eq(b.part.end)) {
                if (a_value === JSON.stringify(b.value)) {
                  // eat the matching hap into 'a'
                  a = new Hap(a.whole, new TimeSpan(b.part.begin, a.part.end), a.value);
                  haps.splice(j, 1);
                  // restart the search
                  found = true;
                  break;
                }
              } else if (b.part.begin.eq(a.part.end)) {
                if (a_value == JSON.stringify(b.value)) {
                  // eat the matching hap into 'a'
                  a = new Hap(a.whole, new TimeSpan(a.part.begin, b.part.end), a.value);
                  haps.splice(j, 1);
                  // restart the search
                  found = true;
                  break;
                }
              }
            }
          }

          searching = found;
        }
        result.push(a);
      }
      return result;
    });
  }

  /**
   * Queries the pattern for the first cycle, returning Haps. Mainly of use when
   * debugging a pattern.
   * @param {Boolean} with_context - set to true, otherwise the context field
   * will be stripped from the resulting haps.
   * @returns [Hap]
   */
  firstCycle(with_context = false) {
    var self = this;
    if (!with_context) {
      self = self.stripContext();
    }
    return self.query(new State(new TimeSpan(Fraction(0), Fraction(1))));
  }

  /**
   * Accessor for a list of values returned by querying the first cycle.
   */
  get firstCycleValues() {
    return this.firstCycle().map((hap) => hap.value);
  }

  /**
   * More human-readable version of the {@link Pattern#firstCycleValues} accessor.
   */
  get showFirstCycle() {
    return this.firstCycle().map(
      (hap) => `${hap.value}: ${hap.whole.begin.toFraction()} - ${hap.whole.end.toFraction()}`,
    );
  }

  /**
   * Returns a new pattern, which returns haps sorted in temporal order. Mainly
   * of use when comparing two patterns for equality, in tests.
   * @returns Pattern
   */
  sortHapsByPart() {
    return this.withHaps((haps) =>
      haps.sort((a, b) =>
        a.part.begin
          .sub(b.part.begin)
          .or(a.part.end.sub(b.part.end))
          .or(a.whole.begin.sub(b.whole.begin).or(a.whole.end.sub(b.whole.end))),
      ),
    );
  }

  asNumber() {
    return this.fmap(parseNumeral);
  }

  //////////////////////////////////////////////////////////////////////
  // Operators - see 'make composers' later..

  _opIn(other, func) {
    return this.fmap(func).appLeft(reify(other));
  }
  _opOut(other, func) {
    return this.fmap(func).appRight(reify(other));
  }
  _opMix(other, func) {
    return this.fmap(func).appBoth(reify(other));
  }
  _opSqueeze(other, func) {
    const otherPat = reify(other);
    return this.fmap((a) => otherPat.fmap((b) => func(a)(b))).squeezeJoin();
  }
  _opSqueezeOut(other, func) {
    const thisPat = this;
    const otherPat = reify(other);
    return otherPat.fmap((a) => thisPat.fmap((b) => func(b)(a))).squeezeJoin();
  }
  _opTrig(other, func) {
    const otherPat = reify(other);
    return otherPat.fmap((b) => this.fmap((a) => func(a)(b))).trigJoin();
  }
  _opTrigzero(other, func) {
    const otherPat = reify(other);
    return otherPat.fmap((b) => this.fmap((a) => func(a)(b))).trigzeroJoin();
  }

  //////////////////////////////////////////////////////////////////////
  // End-user methods.
  // Those beginning with an underscore (_) are 'patternified',
  // i.e. versions are created without the underscore, that are
  // magically transformed to accept patterns for all their arguments.

  //////////////////////////////////////////////////////////////////////
  // Methods without corresponding toplevel functions

  /**
   * Layers the result of the given function(s). Like {@link Pattern.superimpose}, but without the original pattern:
   * @name layer
   * @memberof Pattern
   * @synonyms apply
   * @returns Pattern
   * @example
   * "<0 2 4 6 ~ 4 ~ 2 0!3 ~!5>*4"
   *   .layer(x=>x.add("0,2"))
   *   .scale('C minor').note()
   */
  layer(...funcs) {
    return stack(...funcs.map((func) => func(this)));
  }

  /**
   * Superimposes the result of the given function(s) on top of the original pattern:
   * @name superimpose
   * @memberof Pattern
   * @returns Pattern
   * @example
   * "<0 2 4 6 ~ 4 ~ 2 0!3 ~!5>*4"
   *   .superimpose(x=>x.add(2))
   *   .scale('C minor').note()
   */
  superimpose(...funcs) {
    return this.stack(...funcs.map((func) => func(this)));
  }

  //////////////////////////////////////////////////////////////////////
  // Multi-pattern functions

  /**
   * Stacks the given pattern(s) to the current pattern.
   * @name stack
   * @memberof Pattern
   * @example
   * s("hh*2").stack(
   *   note("c2(3,8)")
   * )
   */
  stack(...pats) {
    return stack(this, ...pats);
  }

  sequence(...pats) {
    return sequence(this, ...pats);
  }

  /**
   * Appends the given pattern(s) to the current pattern.
   * @name seq
   * @memberof Pattern
   * @synonyms sequence, fastcat
   * @example
   * s("hh*2").seq(
   *   note("c2(3,8)")
   * )
   */
  seq(...pats) {
    return sequence(this, ...pats);
  }

  /**
   * Appends the given pattern(s) to the next cycle.
   * @name cat
   * @memberof Pattern
   * @synonyms slowcat
   * @example
   * s("hh*2").cat(
   *   note("c2(3,8)")
   * )
   */
  cat(...pats) {
    return cat(this, ...pats);
  }

  fastcat(...pats) {
    return fastcat(this, ...pats);
  }

  slowcat(...pats) {
    return slowcat(this, ...pats);
  }

  //////////////////////////////////////////////////////////////////////
  // Context methods - ones that deal with metadata

  onTrigger(onTrigger, dominant = true) {
    return this.withHap((hap) =>
      hap.setContext({
        ...hap.context,
        onTrigger: (...args) => {
          if (!dominant && hap.context.onTrigger) {
            hap.context.onTrigger(...args);
          }
          onTrigger(...args);
        },
        // we need this to know later if the default trigger should still fire
        dominantTrigger: dominant,
      }),
    );
  }

  log(func = (_, hap) => `[hap] ${hap.showWhole(true)}`, getData = (_, hap) => ({ hap })) {
    return this.onTrigger((...args) => {
      logger(func(...args), undefined, getData(...args));
    }, false);
  }

  logValues(func = id) {
    return this.log((_, hap) => func(hap.value));
  }

  //////////////////////////////////////////////////////////////////////
  // Visualisation

  drawLine() {
    console.log(drawLine(this));
    return this;
  }
}

//////////////////////////////////////////////////////////////////////
// functions relating to chords/patterns of lists

// returns Array<Hap[]> where each list of haps satisfies eq
function groupHapsBy(eq, haps) {
  let groups = [];
  haps.forEach((hap) => {
    const match = groups.findIndex(([other]) => eq(hap, other));
    if (match === -1) {
      groups.push([hap]);
    } else {
      groups[match].push(hap);
    }
  });
  return groups;
}

// congruent haps = haps with equal spans
const congruent = (a, b) => a.spanEquals(b);
// Pattern<Hap<T>> -> Pattern<Hap<T[]>>
// returned pattern contains arrays of congruent haps
Pattern.prototype.collect = function () {
  return this.withHaps((haps) =>
    groupHapsBy(congruent, haps).map((_haps) => new Hap(_haps[0].whole, _haps[0].part, _haps, {})),
  );
};

/**
 * Selects indices in in stacked notes.
 * @example
 * note("<[c,eb,g]!2 [c,f,ab] [d,f,ab]>")
 * .arpWith(haps => haps[2])
 * */
Pattern.prototype.arpWith = function (func) {
  return this.collect()
    .fmap((v) => reify(func(v)))
    .innerJoin()
    .withHap((h) => new Hap(h.whole, h.part, h.value.value, h.combineContext(h.value)));
};

/**
 * Selects indices in in stacked notes.
 * @example
 * note("<[c,eb,g]!2 [c,f,ab] [d,f,ab]>")
 * .arp("0 [0,2] 1 [0,2]").slow(2)
 * */
Pattern.prototype.arp = function (pat) {
  return this.arpWith((haps) => pat.fmap((i) => haps[i % haps.length]));
};

//////////////////////////////////////////////////////////////////////
// compose matrix functions

// TODO - adopt value.mjs fully..
function _composeOp(a, b, func) {
  function _nonFunctionObject(x) {
    return x instanceof Object && !(x instanceof Function);
  }
  if (_nonFunctionObject(a) || _nonFunctionObject(b)) {
    if (!_nonFunctionObject(a)) {
      a = { value: a };
    }
    if (!_nonFunctionObject(b)) {
      b = { value: b };
    }
    return unionWithObj(a, b, func);
  }
  return func(a, b);
}

// Make composers
(function () {
  // pattern composers
  const composers = {
    set: [(a, b) => b],
    keep: [(a) => a],
    keepif: [(a, b) => (b ? a : undefined)],

    // numerical functions
    /**
     *
     * Assumes a pattern of numbers. Adds the given number to each item in the pattern.
     * @name add
     * @memberof Pattern
     * @example
     * // Here, the triad 0, 2, 4 is shifted by different amounts
     * "0 2 4".add("<0 3 4 0>").scale('C major').note()
     * // Without add, the equivalent would be:
     * // "<[0 2 4] [3 5 7] [4 6 8] [0 2 4]>".scale('C major').note()
     * @example
     * // You can also use add with notes:
     * "c3 e3 g3".add("<0 5 7 0>").note()
     * // Behind the scenes, the notes are converted to midi numbers:
     * // "48 52 55".add("<0 5 7 0>").note()
     */
    add: [numeralArgs((a, b) => a + b)], // support string concatenation
    /**
     *
     * Like add, but the given numbers are subtracted.
     * @name sub
     * @memberof Pattern
     * @example
     * "0 2 4".sub("<0 1 2 3>").scale('C4 minor').note()
     * // See add for more information.
     */
    sub: [numeralArgs((a, b) => a - b)],
    /**
     *
     * Multiplies each number by the given factor.
     * @name mul
     * @memberof Pattern
     * @example
     * "1 1.5 [1.66, <2 2.33>]".mul(150).freq()
     */
    mul: [numeralArgs((a, b) => a * b)],
    /**
     *
     * Divides each number by the given factor.
     * @name div
     * @memberof Pattern
     */
    div: [numeralArgs((a, b) => a / b)],
    mod: [numeralArgs(_mod)],
    pow: [numeralArgs(Math.pow)],
    band: [numeralArgs((a, b) => a & b)],
    bor: [numeralArgs((a, b) => a | b)],
    bxor: [numeralArgs((a, b) => a ^ b)],
    blshift: [numeralArgs((a, b) => a << b)],
    brshift: [numeralArgs((a, b) => a >> b)],

    // TODO - force numerical comparison if both look like numbers?
    lt: [(a, b) => a < b],
    gt: [(a, b) => a > b],
    lte: [(a, b) => a <= b],
    gte: [(a, b) => a >= b],
    eq: [(a, b) => a == b],
    eqt: [(a, b) => a === b],
    ne: [(a, b) => a != b],
    net: [(a, b) => a !== b],
    and: [(a, b) => a && b],
    or: [(a, b) => a || b],

    //  bitwise ops
    func: [(a, b) => b(a)],
  };

  const hows = ['In', 'Out', 'Mix', 'Squeeze', 'SqueezeOut', 'Trig', 'Trigzero'];

  // generate methods to do what and how
  for (const [what, [op, preprocess]] of Object.entries(composers)) {
    // make plain version, e.g. pat._add(value) adds that plain value
    // to all the values in pat
    Pattern.prototype['_' + what] = function (value) {
      return this.fmap((x) => op(x, value));
    };

    // make patternified monster version
    Object.defineProperty(Pattern.prototype, what, {
      // a getter that returns a function, so 'pat' can be
      // accessed by closures that are methods of that function..
      get: function () {
        const pat = this;

        // wrap the 'in' function as default behaviour
        const wrapper = (...other) => pat[what]['in'](...other);

        // add methods to that function for each behaviour
        for (const how of hows) {
          wrapper[how.toLowerCase()] = function (...other) {
            var howpat = pat;
            other = sequence(other);
            if (preprocess) {
              howpat = preprocess(howpat);
              other = preprocess(other);
            }
            var result;
            // hack to remove undefs when doing 'keepif'
            if (what === 'keepif') {
              // avoid union, as we want to throw away the value of 'b' completely
              result = howpat['_op' + how](other, (a) => (b) => op(a, b));
              result = result.removeUndefineds();
            } else {
              result = howpat['_op' + how](other, (a) => (b) => _composeOp(a, b, op));
            }
            return result;
          };
        }
        wrapper.squeezein = wrapper.squeeze;

        return wrapper;
      },
    });

    // Default op to 'set', e.g. pat.squeeze(pat2) = pat.set.squeeze(pat2)
    for (const how of hows) {
      Pattern.prototype[how.toLowerCase()] = function (...args) {
        return this.set[how.toLowerCase()](args);
      };
    }
  }

  // binary composers
  /**
   * Applies the given structure to the pattern:
   *
   * @example
   * note("c3,eb3,g3")
   *   .struct("x ~ x ~ ~ x ~ x ~ ~ ~ x ~ x ~ ~")
   *   .slow(4)
   */
  Pattern.prototype.struct = function (...args) {
    return this.keepif.out(...args);
  };
  Pattern.prototype.structAll = function (...args) {
    return this.keep.out(...args);
  };
  /**
   * Returns silence when mask is 0 or "~"
   *
   * @example
   * note("c [eb,g] d [eb,g]").mask("<1 [0 1]>").slow(2)
   */
  Pattern.prototype.mask = function (...args) {
    return this.keepif.in(...args);
  };
  Pattern.prototype.maskAll = function (...args) {
    return this.keep.in(...args);
  };
  /**
   * Resets the pattern to the start of the cycle for each onset of the reset pattern.
   *
   * @example
   * s("<bd lt> sd, hh*4").reset("<x@3 x(3,8)>")
   */
  Pattern.prototype.reset = function (...args) {
    return this.keepif.trig(...args);
  };
  Pattern.prototype.resetAll = function (...args) {
    return this.keep.trig(...args);
  };
  /**
   * Restarts the pattern for each onset of the restart pattern.
   * While reset will only reset the current cycle, restart will start from cycle 0.
   *
   * @example
   * s("<bd lt> sd, hh*4").restart("<x@3 x(3,8)>")
   */
  Pattern.prototype.restart = function (...args) {
    return this.keepif.trigzero(...args);
  };
  Pattern.prototype.restartAll = function (...args) {
    return this.keep.trigzero(...args);
  };
})();

// aliases
export const polyrhythm = stack;
export const pr = stack;

// methods that create patterns, which are added to patternified Pattern methods
// TODO: remove? this is only used in old transpiler (shapeshifter)
Pattern.prototype.factories = {
  pure,
  stack,
  slowcat,
  fastcat,
  cat,
  timeCat,
  sequence,
  seq,
  polymeter,
  pm,
  polyrhythm,
  pr,
};
// the magic happens in Pattern constructor. Keeping this in prototype enables adding methods from the outside (e.g. see tonal.ts)

// Elemental patterns

/**
 * Does absolutely nothing..
 * @name silence
 * @example
 * silence // "~"
 */
export const silence = new Pattern(() => []);

/** A discrete value that repeats once per cycle.
 *
 * @returns {Pattern}
 * @example
 * pure('e4') // "e4"
 */
export function pure(value) {
  function query(state) {
    return state.span.spanCycles.map((subspan) => new Hap(Fraction(subspan.begin).wholeCycle(), subspan, value));
  }
  return new Pattern(query);
}

export function isPattern(thing) {
  // thing?.constructor?.name !== 'Pattern' // <- this will fail when code is mangled
  const is = thing instanceof Pattern || thing?._Pattern;
  // TODO: find out how to check wrong core dependency. below will never work !thing === 'undefined'
  // wrapping it in (..) will result other checks to log that warning (e.g. isPattern('kalimba'))
  /* if (!thing instanceof Pattern) {
    console.warn(
      `Found Pattern that fails "instanceof Pattern" check.
      This may happen if you are using multiple versions of @strudel.cycles/core. 
      Please check by running "npm ls @strudel.cycles/core".`,
    );
    console.log(thing);
  } */
  return is;
}

export function reify(thing) {
  // Turns something into a pattern, unless it's already a pattern
  if (isPattern(thing)) {
    return thing;
  }
  if (stringParser && typeof thing === 'string') {
    return stringParser(thing);
  }
  return pure(thing);
}

/** The given items are played at the same time at the same length.
 *
 * @return {Pattern}
 * @synonyms polyrhythm, pr
 * @example
 * stack(g3, b3, [e4, d4]).note() // "g3,b3,[e4,d4]".note()
 */
export function stack(...pats) {
  // Array test here is to avoid infinite recursions..
  pats = pats.map((pat) => (Array.isArray(pat) ? sequence(...pat) : reify(pat)));
  const query = (state) => flatten(pats.map((pat) => pat.query(state)));
  return new Pattern(query);
}

/** Concatenation: combines a list of patterns, switching between them successively, one per cycle:
 *
 * synonyms: {@link cat}
 *
 * @return {Pattern}
 * @example
 * slowcat(e5, b4, [d5, c5])
 *
 */
export function slowcat(...pats) {
  // Array test here is to avoid infinite recursions..
  pats = pats.map((pat) => (Array.isArray(pat) ? sequence(...pat) : reify(pat)));

  const query = function (state) {
    const span = state.span;
    const pat_n = _mod(span.begin.sam(), pats.length);
    const pat = pats[pat_n];
    if (!pat) {
      // pat_n can be negative, if the span is in the past..
      return [];
    }
    // A bit of maths to make sure that cycles from constituent patterns aren't skipped.
    // For example if three patterns are slowcat-ed, the fourth cycle of the result should
    // be the second (rather than fourth) cycle from the first pattern.
    const offset = span.begin.floor().sub(span.begin.div(pats.length).floor());
    return pat.withHapTime((t) => t.add(offset)).query(state.setSpan(span.withTime((t) => t.sub(offset))));
  };
  return new Pattern(query).splitQueries();
}

/** Concatenation: combines a list of patterns, switching between them successively, one per cycle. Unlike slowcat, this version will skip cycles.
 * @param {...any} items - The items to concatenate
 * @return {Pattern}
 */
export function slowcatPrime(...pats) {
  pats = pats.map(reify);
  const query = function (state) {
    const pat_n = Math.floor(state.span.begin) % pats.length;
    const pat = pats[pat_n]; // can be undefined for same cases e.g. /#cHVyZSg0MikKICAuZXZlcnkoMyxhZGQoNykpCiAgLmxhdGUoLjUp
    return pat?.query(state) || [];
  };
  return new Pattern(query).splitQueries();
}

/** The given items are con**cat**enated, where each one takes one cycle.
 *
 * @param {...any} items - The items to concatenate
 * @synonyms slowcat
 * @return {Pattern}
 * @example
 * cat(e5, b4, [d5, c5]).note() // "<e5 b4 [d5 c5]>".note()
 *
 */
export function cat(...pats) {
  return slowcat(...pats);
}

/** Like {@link Pattern.seq}, but each step has a length, relative to the whole.
 * @return {Pattern}
 * @example
 * timeCat([3,e3],[1, g3]).note() // "e3@3 g3".note()
 */
export function timeCat(...timepats) {
  const total = timepats.map((a) => a[0]).reduce((a, b) => a.add(b), Fraction(0));
  let begin = Fraction(0);
  const pats = [];
  for (const [time, pat] of timepats) {
    const end = begin.add(time);
    pats.push(reify(pat)._compress(begin.div(total), end.div(total)));
    begin = end;
  }
  return stack(...pats);
}

export function fastcat(...pats) {
  return slowcat(...pats)._fast(pats.length);
}

/** See {@link fastcat} */
export function sequence(...pats) {
  return fastcat(...pats);
}

/** Like **cat**, but the items are crammed into one cycle.
 * @synonyms fastcat, sequence
 * @example
 * seq(e5, b4, [d5, c5]).note() // "e5 b4 [d5 c5]".note()
 *
 */
export function seq(...pats) {
  return fastcat(...pats);
}

function _sequenceCount(x) {
  if (Array.isArray(x)) {
    if (x.length == 0) {
      return [silence, 0];
    }
    if (x.length == 1) {
      return _sequenceCount(x[0]);
    }
    return [fastcat(...x.map((a) => _sequenceCount(a)[0])), x.length];
  }
  return [reify(x), 1];
}
/**
 * Aligns one or more given sequences to the given number of steps per cycle.
 *
 * @name polymeterSteps
 * @param  {number} steps how many items are placed in one cycle
 * @param  {any[]} sequences one or more arrays of Patterns / values
 * @example
 * polymeterSteps(2, ["c", "d", "e", "f", "g", "f", "e", "d"])
 * .note().stack(s("bd")) // 1 cycle = 1 bd = 2 notes
 * // note("{c d e f g f e d}%2").stack(s("bd"))
 */
export function polymeterSteps(steps, ...args) {
  const seqs = args.map((a) => _sequenceCount(a));
  if (seqs.length == 0) {
    return silence;
  }
  if (steps == 0) {
    steps = seqs[0][1];
  }
  const pats = [];
  for (const seq of seqs) {
    if (seq[1] == 0) {
      continue;
    }
    if (steps == seq[1]) {
      pats.push(seq[0]);
    } else {
      pats.push(seq[0]._fast(Fraction(steps).div(Fraction(seq[1]))));
    }
  }
  return stack(...pats);
}

/**
 * Combines the given lists of patterns with the same pulse. This will create so called polymeters when different sized sequences are used.
 * @synonyms pm
 * @example
 * polymeter(["c", "eb", "g"], ["c2", "g2"]).note()
 * // "{c eb g, c2 g2}".note()
 *
 */
export function polymeter(...args) {
  return polymeterSteps(0, ...args);
}

// alias
export function pm(...args) {
  polymeter(...args);
}

export const mask = curry((a, b) => reify(b).mask(a));
export const struct = curry((a, b) => reify(b).struct(a));
export const superimpose = curry((a, b) => reify(b).superimpose(...a));

// operators
export const set = curry((a, b) => reify(b).set(a));
export const keep = curry((a, b) => reify(b).keep(a));
export const keepif = curry((a, b) => reify(b).keepif(a));
export const add = curry((a, b) => reify(b).add(a));
export const sub = curry((a, b) => reify(b).sub(a));
export const mul = curry((a, b) => reify(b).mul(a));
export const div = curry((a, b) => reify(b).div(a));
export const mod = curry((a, b) => reify(b).mod(a));
export const pow = curry((a, b) => reify(b).pow(a));
export const band = curry((a, b) => reify(b).band(a));
export const bor = curry((a, b) => reify(b).bor(a));
export const bxor = curry((a, b) => reify(b).bxor(a));
export const blshift = curry((a, b) => reify(b).blshift(a));
export const brshift = curry((a, b) => reify(b).brshift(a));
export const lt = curry((a, b) => reify(b).lt(a));
export const gt = curry((a, b) => reify(b).gt(a));
export const lte = curry((a, b) => reify(b).lte(a));
export const gte = curry((a, b) => reify(b).gte(a));
export const eq = curry((a, b) => reify(b).eq(a));
export const eqt = curry((a, b) => reify(b).eqt(a));
export const ne = curry((a, b) => reify(b).ne(a));
export const net = curry((a, b) => reify(b).net(a));
export const and = curry((a, b) => reify(b).and(a));
export const or = curry((a, b) => reify(b).or(a));
export const func = curry((a, b) => reify(b).func(a));

/**
 * Registers a new pattern method. The method is added to the Pattern class + the standalone function is returned from register.
 *
 * @param {string} name name of the function
 * @param {function} func function with 1 or more params, where last is the current pattern
 *
 */
export function register(name, func, f_params = null) {
  if (Array.isArray(name)) {
    const result = {};
    for (const name_item of name) {
      result[name_item] = register(name_item, func, f_params);
    }
    return result;
  }
  const arity = func.length;
  var pfunc; // the patternified function

  pfunc = function (...args) {
    args = args.map(reify);
    const pat = args[args.length - 1];
    if (arity === 1) {
      return func(pat);
    }
    const [left, ...right] = args.slice(0, -1);
    let mapFn = (...args) => {
      // make sure to call func with the correct argument count
      // args.length is expected to be <= arity-1
      // so we set undefined args explicitly undefined
      Array(arity - 1)
        .fill()
        .map((_, i) => args[i] ?? undefined);
      return func(...args, pat);
    };
    mapFn = curry(mapFn, null, arity - 1);

    // Don't use applicative for arguments that a) have a '__compose' function and b) are
    // marked as being a higher order function parameter
    function app(acc, p, i) {
      if (f_params != null && f_params.length > i + 1 && f_params[i + 1] && '__compose' in p) {
        return acc.applyValue(p.__compose);
      }
      return acc.appLeft(p);
    }

    var start;
    // Do the same check for the first parameter.. a bit repetitive
    if (f_params != null && f_params.length > 0 && f_params[0] && '__compose' in left) {
      start = pure(mapFn(left.__compose));
    } else {
      start = left.fmap(mapFn);
    }

    return right.reduce(app, start).innerJoin();
  };

  if (!Pattern.__registered) {
    Pattern.__registered = [];
  }
  Pattern.__registered.push(name);

  Pattern.prototype[name] = function (...args) {
    args = args.map(reify);
    // For methods that take a single argument (plus 'this'), allow
    // multiple arguments but sequence them
    if (arity === 2 && args.length !== 1) {
      args = [sequence(...args)];
    } else if (arity !== args.length + 1) {
      throw new Error(`.${name}() expects ${arity - 1} inputs but got ${args.length}.`);
    }
    const result = pfunc(...args, this);

    // speed(2,3).__compose(pat) = pat.speed(2,3)
    // and so
    // speed(2,3).fast(2).__compose(pat) = pat.speed(2,3).fast(2)
    if ('__compose' in this) {
      const pata = this;
      result.__compose = function (patb) {
        return pata.__compose(patb)[name](...args);
      };
    }

    return result;
  };

  if (arity > 1) {
    // There are patternified args, so lets make an unpatternified
    // version, prefixed by '_'
    Pattern.prototype['_' + name] = function (...args) {
      return func(...args, this);
    };
  }

  // toplevel functions get curried as well as patternified
  // because pfunc uses spread args, we need to state the arity explicitly!
  return curry(pfunc, null, arity);
}

//////////////////////////////////////////////////////////////////////
// Numerical transformations

/**
 * Assumes a numerical pattern. Returns a new pattern with all values rounded
 * to the nearest integer.
 * @name round
 * @memberof Pattern
 * @returns Pattern
 * @example
 * "0.5 1.5 2.5".round().scale('C major').note()
 */
export const round = register('round', function (pat) {
  return pat.asNumber().fmap((v) => Math.round(v));
});

/**
 * Assumes a numerical pattern. Returns a new pattern with all values set to
 * their mathematical floor. E.g. `3.7` replaced with to `3`, and `-4.2`
 * replaced with `-5`.
 * @name floor
 * @memberof Pattern
 * @returns Pattern
 * @example
 * "42 42.1 42.5 43".floor().note()
 */
export const floor = register('floor', function (pat) {
  return pat.asNumber().fmap((v) => Math.floor(v));
});

/**
 * Assumes a numerical pattern. Returns a new pattern with all values set to
 * their mathematical ceiling. E.g. `3.2` replaced with `4`, and `-4.2`
 * replaced with `-4`.
 * @name ceil
 * @memberof Pattern
 * @returns Pattern
 * @example
 * "42 42.1 42.5 43".ceil().note()
 */
export const ceil = register('ceil', function (pat) {
  return pat.asNumber().fmap((v) => Math.ceil(v));
});
/**
 * Assumes a numerical pattern, containing unipolar values in the range 0 ..
 * 1. Returns a new pattern with values scaled to the bipolar range -1 .. 1
 * @returns Pattern
 */
export const toBipolar = register('toBipolar', function (pat) {
  return pat.fmap((x) => x * 2 - 1);
});

/**
 * Assumes a numerical pattern, containing bipolar values in the range -1 ..
 * 1. Returns a new pattern with values scaled to the unipolar range 0 .. 1
 * @returns Pattern
 */
export const fromBipolar = register('fromBipolar', function (pat) {
  return pat.fmap((x) => (x + 1) / 2);
});

/**
 * Assumes a numerical pattern, containing unipolar values in the range 0 .. 1.
 * Returns a new pattern with values scaled to the given min/max range.
 * Most useful in combination with continuous patterns.
 * @name range
 * @memberof Pattern
 * @returns Pattern
 * @example
 * s("bd sd,hh*4").cutoff(sine.range(500,2000).slow(4))
 */
export const range = register('range', function (min, max, pat) {
  return pat.mul(max - min).add(min);
});

/**
 * Assumes a numerical pattern, containing unipolar values in the range 0 .. 1
 * Returns a new pattern with values scaled to the given min/max range,
 * following an exponential curve.
 * @name rangex
 * @memberof Pattern
 * @returns Pattern
 * @example
 * s("bd sd,hh*4").cutoff(sine.rangex(500,2000).slow(4))
 */
export const rangex = register('rangex', function (min, max, pat) {
  return pat._range(Math.log(min), Math.log(max)).fmap(Math.exp);
});

/**
 * Assumes a numerical pattern, containing bipolar values in the range -1 .. 1
 * Returns a new pattern with values scaled to the given min/max range.
 * @name range2
 * @memberof Pattern
 * @returns Pattern
 * @example
 * s("bd sd,hh*4").cutoff(sine2.range2(500,2000).slow(4))
 */
export const range2 = register('range2', function (min, max, pat) {
  return pat.fromBipolar()._range(min, max);
});

//////////////////////////////////////////////////////////////////////
// Structural and temporal transformations

/** Compress each cycle into the given timespan, leaving a gap
 * @example
 * cat(
 *   s("bd sd").compress(.25,.75),
 *   s("~ bd sd ~")
 * )
 */
export const compress = register('compress', function (b, e, pat) {
  b = Fraction(b);
  e = Fraction(e);
  if (b.gt(e) || b.gt(1) || e.gt(1) || b.lt(0) || e.lt(0)) {
    return silence;
  }
  return pat._fastGap(Fraction(1).div(e.sub(b)))._late(b);
});

export const { compressSpan, compressspan } = register(['compressSpan', 'compressspan'], function (span, pat) {
  return pat._compress(span.begin, span.end);
});

/**
 * speeds up a pattern like fast, but rather than it playing multiple times as fast would it instead leaves a gap in the remaining space of the cycle. For example, the following will play the sound pattern "bd sn" only once but compressed into the first half of the cycle, i.e. twice as fast.
 * @name fastGap
 * @synonyms fastgap
 * @example
 * s("bd sd").fastGap(2)
 */
export const { fastGap, fastgap } = register(['fastGap', 'fastgap'], function (factor, pat) {
  // A bit fiddly, to drop zero-width queries at the start of the next cycle
  const qf = function (span) {
    const cycle = span.begin.sam();
    const bpos = span.begin.sub(cycle).mul(factor).min(1);
    const epos = span.end.sub(cycle).mul(factor).min(1);
    if (bpos >= 1) {
      return undefined;
    }
    return new TimeSpan(cycle.add(bpos), cycle.add(epos));
  };
  // Also fiddly, to maintain the right 'whole' relative to the part
  const ef = function (hap) {
    const begin = hap.part.begin;
    const end = hap.part.end;
    const cycle = begin.sam();
    const beginPos = begin.sub(cycle).div(factor).min(1);
    const endPos = end.sub(cycle).div(factor).min(1);
    const newPart = new TimeSpan(cycle.add(beginPos), cycle.add(endPos));
    const newWhole = !hap.whole
      ? undefined
      : new TimeSpan(
          newPart.begin.sub(begin.sub(hap.whole.begin).div(factor)),
          newPart.end.add(hap.whole.end.sub(end).div(factor)),
        );
    return new Hap(newWhole, newPart, hap.value, hap.context);
  };
  return pat.withQuerySpanMaybe(qf).withHap(ef).splitQueries();
});

/**
 * Similar to compress, but doesn't leave gaps, and the 'focus' can be bigger than a cycle
 * @example
 * s("bd hh sd hh").focus(1/4, 3/4)
 */
export const focus = register('focus', function (b, e, pat) {
  b = Fraction(b);
  e = Fraction(e);
  return pat._fast(Fraction(1).div(e.sub(b))).late(b.cyclePos());
});

export const { focusSpan, focusspan } = register(['focusSpan', 'focusspan'], function (span, pat) {
  return pat._focus(span.begin, span.end);
});

/** The ply function repeats each event the given number of times.
 * @example
 * s("bd ~ sd cp").ply("<1 2 3>")
 */
export const ply = register('ply', function (factor, pat) {
  return pat.fmap((x) => pure(x)._fast(factor)).squeezeJoin();
});

/**
 * Speed up a pattern by the given factor. Used by "*" in mini notation.
 *
 * @name fast
 * @synonyms density
 * @memberof Pattern
 * @param {number | Pattern} factor speed up factor
 * @returns Pattern
 * @example
 * s("<bd sd> hh").fast(2) // s("[<bd sd> hh]*2")
 */
export const { fast, density } = register(['fast', 'density'], function (factor, pat) {
  factor = Fraction(factor);
  const fastQuery = pat.withQueryTime((t) => t.mul(factor));
  return fastQuery.withHapTime((t) => t.div(factor));
});

/**
 * Slow down a pattern over the given number of cycles. Like the "/" operator in mini notation.
 *
 * @name slow
 * @synonyms sparsity
 * @memberof Pattern
 * @param {number | Pattern} factor slow down factor
 * @returns Pattern
 * @example
 * s("<bd sd> hh").slow(2) // s("[<bd sd> hh]/2")
 */
export const { slow, sparsity } = register(['slow', 'sparsity'], function (factor, pat) {
  return pat._fast(Fraction(1).div(factor));
});

/**
 * Carries out an operation 'inside' a cycle.
 * @example
 * "0 1 2 3 4 3 2 1".inside(4, rev).scale('C major').note()
 * // "0 1 2 3 4 3 2 1".slow(4).rev().fast(4).scale('C major').note()
 */
export const inside = register(
  'inside',
  function (factor, f, pat) {
    return f(pat._slow(factor))._fast(factor);
  },
  [false, true],
);

/**
 * Carries out an operation 'outside' a cycle.
 * @example
 * "<[0 1] 2 [3 4] 5>".outside(4, rev).scale('C major').note()
 * // "<[0 1] 2 [3 4] 5>".fast(4).rev().slow(4).scale('C major').note()
 */
 export const outside = register(
  'outside',
  function (factor, f, pat) {
    return f(pat._fast(factor))._slow(factor);
  },
  [false, true],
);

/**
 * Applies the given function every n cycles, starting from the last cycle.
 * @name lastOf
 * @memberof Pattern
 * @param {number} n how many cycles
 * @param {function} func function to apply
 * @returns Pattern
 * @example
 * note("c3 d3 e3 g3").lastOf(4, x=>x.rev())
 */
export const lastOf = register(
  'lastOf',
  function (n, func, pat) {
    const pats = Array(n - 1).fill(pat);
    pats.push(func(pat));
    return slowcatPrime(...pats);
  },
  // second parameter is a function
  [false, true],
);

/**
 * Applies the given function every n cycles, starting from the first cycle.
 * @name firstOf
 * @memberof Pattern
 * @param {number} n how many cycles
 * @param {function} func function to apply
 * @returns Pattern
 * @example
 * note("c3 d3 e3 g3").firstOf(4, x=>x.rev())
 */

/**
 * An alias for {@link firstOf}
 * @name every
 * @memberof Pattern
 * @param {number} n how many cycles
 * @param {function} func function to apply
 * @returns Pattern
 * @example
 * note("c3 d3 e3 g3").every(4, x=>x.rev())
 */
export const { firstOf, every } = register(
  ['firstOf', 'every'],
  function (n, func, pat) {
    const pats = Array(n - 1).fill(pat);
    pats.unshift(func(pat));
    return slowcatPrime(...pats);
  },
  // second parameter is a function
  [false, true],
);

/**
 * Like layer, but with a single function:
 * @name apply
 * @memberof Pattern
 * @example
 * "<c3 eb3 g3>".scale('C minor').apply(scaleTranspose("0,2,4")).note()
 */
// TODO: remove or dedupe with layer?
export const apply = register(
  'apply',
  function (func, pat) {
    return func(pat);
  },
  [true],
);

/**
 * Plays the pattern at the given cycles per minute.
 * @example
 * s("<bd sd>,hh*2").cpm(90) // = 90 bpm
 */
// TODO - global clock
export const cpm = register('cpm', function (cpm, pat) {
  return pat._fast(cpm / 60);
});

/**
 * Nudge a pattern to start earlier in time. Equivalent of Tidal's <~ operator
 *
 * @name early
 * @memberof Pattern
 * @param {number | Pattern} cycles number of cycles to nudge left
 * @returns Pattern
 * @example
 * "bd ~".stack("hh ~".early(.1)).s()
 */
export const early = register('early', function (offset, pat) {
  offset = Fraction(offset);
  return pat.withQueryTime((t) => t.add(offset)).withHapTime((t) => t.sub(offset));
});

/**
 * Nudge a pattern to start later in time. Equivalent of Tidal's ~> operator
 *
 * @name late
 * @memberof Pattern
 * @param {number | Pattern} cycles number of cycles to nudge right
 * @returns Pattern
 * @example
 * "bd ~".stack("hh ~".late(.1)).s()
 */
export const late = register('late', function (offset, pat) {
  offset = Fraction(offset);
  return pat._early(Fraction(0).sub(offset));
});

/**
 * Plays a portion of a pattern, specified by the beginning and end of a time span. The new resulting pattern is played over the time period of the original pattern:
 *
 * @example
 * s("bd*2 hh*3 [sd bd]*2 perc").zoom(0.25, 0.75)
 * // s("hh*3 [sd bd]*2") // equivalent
 */
export const zoom = register('zoom', function (s, e, pat) {
  e = Fraction(e);
  s = Fraction(s);
  const d = e.sub(s);
  return pat
    .withQuerySpan((span) => span.withCycle((t) => t.mul(d).add(s)))
    .withHapSpan((span) => span.withCycle((t) => t.sub(s).div(d)))
    .splitQueries();
});

export const { zoomArc, zoomarc } = register(['zoomArc', 'zoomarc'], function (a, pat) {
  return pat.zoom(a.begin, a.end);
});

/**
 * Selects the given fraction of the pattern and repeats that part to fill the remainder of the cycle.
 * @param {number} fraction fraction to select
 * @example
 * s("lt ht mt cp, [hh oh]*2").linger("<1 .5 .25 .125>")
 */
export const linger = register('linger', function (t, pat) {
  if (t == 0) {
    return silence;
  } else if (t < 0) {
    return pat._zoom(t.add(1), 1)._slow(t);
  }
  return pat._zoom(0, t)._slow(t);
});

/**
 * Samples the pattern at a rate of n events per cycle. Useful for turning a continuous pattern into a discrete one.
 * @param {number} segments number of segments per cycle
 * @example
 * note(saw.range(0,12).segment(24)).add(40)
 */
export const segment = register('segment', function (rate, pat) {
  return pat.struct(pure(true)._fast(rate));
});

/**
 * Swaps 1s and 0s in a binary pattern.
 * @name invert
 * @synonyms inv
 * @example
 * s("bd").struct("1 0 0 1 0 0 1 0".lastOf(4, invert))
 */
export const { invert, inv } = register(['invert', 'inv'], function (pat) {
  // Swap true/false in a binary pattern
  return pat.fmap((x) => !x);
});

/**
 * Applies the given function whenever the given pattern is in a true state.
 * @name when
 * @memberof Pattern
 * @param {Pattern} binary_pat
 * @param {function} func
 * @returns Pattern
 * @example
 * "c3 eb3 g3".when("<0 1>/2", x=>x.sub(5)).note()
 */
export const when = register(
  'when',
  function (on, func, pat) {
    return on ? func(pat) : pat;
  },
  [false, true],
);

/**
 * Superimposes the function result on top of the original pattern, delayed by the given time.
 * @name off
 * @memberof Pattern
 * @param {Pattern | number} time offset time
 * @param {function} func function to apply
 * @returns Pattern
 * @example
 * "c3 eb3 g3".off(1/8, x=>x.add(7)).note()
 */
export const off = register(
  'off',
  function (time_pat, func, pat) {
    return stack(pat, func(pat.late(time_pat)));
  },
  [false, true],
);

/**
 * Returns a new pattern where every other cycle is played once, twice as
 * fast, and offset in time by one quarter of a cycle. Creates a kind of
 * breakbeat feel.
 * @returns Pattern
 */
export const brak = register('brak', function (pat) {
  return pat.when(slowcat(false, true), (x) => fastcat(x, silence)._late(0.25));
});

/**
 * Reverse all haps in a pattern
 *
 * @name rev
 * @memberof Pattern
 * @returns Pattern
 * @example
 * note("c3 d3 e3 g3").rev()
 */
export const rev = register('rev', function (pat) {
  const query = function (state) {
    const span = state.span;
    const cycle = span.begin.sam();
    const next_cycle = span.begin.nextSam();
    const reflect = function (to_reflect) {
      const reflected = to_reflect.withTime((time) => cycle.add(next_cycle.sub(time)));
      // [reflected.begin, reflected.end] = [reflected.end, reflected.begin] -- didn't work
      const tmp = reflected.begin;
      reflected.begin = reflected.end;
      reflected.end = tmp;
      return reflected;
    };
    const haps = pat.query(state.setSpan(reflect(span)));
    return haps.map((hap) => hap.withSpan(reflect));
  };
  return new Pattern(query).splitQueries();
});

/**
 * Silences a pattern.
 * @example
 * stack(
 *   s("bd").hush(),
 *   s("hh*3")
 * )
 */
export const hush = register('hush', function (pat) {
  return silence;
});

/**
 * Applies `rev` to a pattern every other cycle, so that the pattern alternates between forwards and backwards.
 * @example
 * note("c d e g").palindrome()
 */
export const palindrome = register('palindrome', function (pat) {
  return pat.every(2, rev);
});

/**
 * Jux with adjustable stereo width. 0 = mono, 1 = full stereo.
 * @name juxBy
 * @synonyms juxby
 * @example
 * s("lt ht mt ht hh").juxBy("<0 .5 1>/2", rev)
 */
export const { juxBy, juxby } = register(
  ['juxBy', 'juxby'],
  function (by, func, pat) {
    by /= 2;
    const elem_or = function (dict, key, dflt) {
      if (key in dict) {
        return dict[key];
      }
      return dflt;
    };
    const left = pat.withValue((val) => Object.assign({}, val, { pan: elem_or(val, 'pan', 0.5) - by }));
    const right = pat.withValue((val) => Object.assign({}, val, { pan: elem_or(val, 'pan', 0.5) + by }));

    return stack(left, func(right));
  },
  [false, true],
);

/**
 * The jux function creates strange stereo effects, by applying a function to a pattern, but only in the right-hand channel.
 * @example
 * s("lt ht mt ht hh").jux(rev)
 */
<<<<<<< HEAD
export const jux = register(
  'jux',
  function (func, pat) {
    return pat._juxBy(1, func, pat);
  },
  [true],
);

export const { stutWith, stutwith } = register(
  ['stutWith', 'stutwith'],
  function (times, time, func, pat) {
    return stack(...listRange(0, times - 1).map((i) => func(pat.late(Fraction(time).mul(i)), i)));
  },
  [false, false, true],
);

export const stut = register('stut', function (times, feedback, time, pat) {
  return pat._stutWith(times, time, (pat, i) => pat.velocity(Math.pow(feedback, i)));
=======
export const jux = register('jux', function (func, pat) {
  return pat._juxBy(1, func, pat);
>>>>>>> 7000a4ce
});

/**
 * Superimpose and offset multiple times, applying the given function each time.
 * @name echoWith
 * @synonyms echowith, stutWith, stutwith
 * @param {number} times how many times to repeat
 * @param {number} time cycle offset between iterations
 * @param {function} func function to apply, given the pattern and the iteration index
 * @example
 * "<0 [2 4]>"
 * .echoWith(4, 1/8, (p,n) => p.add(n*2))
 * .scale('C minor').note().legato(.2)
 */
<<<<<<< HEAD
export const { echoWith, echowith } = register(
  ['echoWith', 'echowith'],
  function (times, time, func, pat) {
    return stack(...listRange(0, times - 1).map((i) => func(pat.late(Fraction(time).mul(i)), i)));
  },
  [false, false, true],
=======
export const { echoWith, echowith, stutWith, stutwith } = register(
  ['echoWith', 'echowith', 'stutWith', 'stutwith'],
  function (times, time, func, pat) {
    return stack(...listRange(0, times - 1).map((i) => func(pat.late(Fraction(time).mul(i)), i)));
  },
>>>>>>> 7000a4ce
);

/**
 * Superimpose and offset multiple times, gradually decreasing the velocity
 * @name echo
 * @memberof Pattern
 * @returns Pattern
 * @param {number} times how many times to repeat
 * @param {number} time cycle offset between iterations
 * @param {number} feedback velocity multiplicator for each iteration
 * @example
 * s("bd sd").echo(3, 1/6, .8)
 */
export const echo = register('echo', function (times, time, feedback, pat) {
  return pat._echoWith(times, time, (pat, i) => pat.velocity(Math.pow(feedback, i)));
});

/**
 * Deprecated. Like echo, but the last 2 parameters are flipped.
 * @name stut
 * @param {number} times how many times to repeat
 * @param {number} feedback velocity multiplicator for each iteration
 * @param {number} time cycle offset between iterations
 * @example
 * s("bd sd").stut(3, .8, 1/6)
 */
export const stut = register('stut', function (times, feedback, time, pat) {
  return pat._echoWith(times, time, (pat, i) => pat.velocity(Math.pow(feedback, i)));
});

/**
 * Divides a pattern into a given number of subdivisions, plays the subdivisions in order, but increments the starting subdivision each cycle. The pattern wraps to the first subdivision after the last subdivision is played.
 * @name iter
 * @memberof Pattern
 * @returns Pattern
 * @example
 * note("0 1 2 3".scale('A minor')).iter(4)
 */

const _iter = function (times, pat, back = false) {
  times = Fraction(times);
  return slowcat(
    ...listRange(0, times.sub(1)).map((i) =>
      back ? pat.late(Fraction(i).div(times)) : pat.early(Fraction(i).div(times)),
    ),
  );
};

export const iter = register('iter', function (times, pat) {
  return _iter(times, pat, false);
});

/**
 * Like `iter`, but plays the subdivisions in reverse order. Known as iter' in tidalcycles
 * @name iterBack
 * @synonyms iterback
 * @memberof Pattern
 * @returns Pattern
 * @example
 * note("0 1 2 3".scale('A minor')).iterBack(4)
 */
export const { iterBack, iterback } = register(['iterBack', 'iterback'], function (times, pat) {
  return _iter(times, pat, true);
});

/**
 * Divides a pattern into a given number of parts, then cycles through those parts in turn, applying the given function to each part in turn (one part per cycle).
 * @name chunk
 * @memberof Pattern
 * @returns Pattern
 * @example
 * "0 1 2 3".chunk(4, x=>x.add(7)).scale('A minor').note()
 */
const _chunk = function (n, func, pat, back = false) {
  const binary = Array(n - 1).fill(false);
  binary.unshift(true);
  const binary_pat = _iter(n, sequence(...binary), back);
  return pat.when(binary_pat, func);
};

export const chunk = register(
  'chunk',
  function (n, func, pat) {
    return _chunk(n, func, pat, false);
  },
  [false, true],
);

/**
 * Like `chunk`, but cycles through the parts in reverse order. Known as chunk' in tidalcycles
 * @name chunkBack
 * @synonyms chunkback
 * @memberof Pattern
 * @returns Pattern
 * @example
 * "0 1 2 3".chunkBack(4, x=>x.add(7)).scale('A minor').note()
 */
export const { chunkBack, chunkback } = register(
  ['chunkBack', 'chunkback'],
  function (n, func, pat) {
    return _chunk(n, func, pat, true);
  },
  [false, true],
);

// TODO - redefine elsewhere in terms of mask
export const bypass = register('bypass', function (on, pat) {
  on = Boolean(parseInt(on));
  return on ? silence : pat;
});

// sets absolute duration of haps
// TODO - fix
export const duration = register('duration', function (value, pat) {
  return pat.withHapSpan((span) => new TimeSpan(span.begin, span.begin.add(value)));
});

/**
 * Sets the color of the hap in visualizations like pianoroll or highlighting.
 */
// TODO: move this to controls https://github.com/tidalcycles/strudel/issues/288
export const { color, colour } = register(['color', 'colour'], function (color, pat) {
  return pat.withContext((context) => ({ ...context, color }));
});

/**
 *
 * Sets the velocity from 0 to 1. Is multiplied together with gain.
 * @name velocity
 * @example
 * s("hh*8")
 * .gain(".4!2 1 .4!2 1 .4 1")
 * .velocity(".4 1")
 */
export const velocity = register('velocity', function (velocity, pat) {
  return pat.withContext((context) => ({ ...context, velocity: (context.velocity || 1) * velocity }));
});

/**
 *
 * Multiplies the hap duration with the given factor.
 * @name legato
 * @memberof Pattern
 * @example
 * note("c3 eb3 g3 c4").legato("<.25 .5 1 2>")
 */
// TODO - fix
export const legato = register('legato', function (value, pat) {
  value = Fraction(value);
  return pat.withHapSpan((span) => new TimeSpan(span.begin, span.begin.add(span.end.sub(span.begin).mul(value))));
});

//////////////////////////////////////////////////////////////////////
// Control-related functions, i.e. ones that manipulate patterns of
// objects

/**
 * Cuts each sample into the given number of parts, allowing you to explore a technique known as 'granular synthesis'.
 * It turns a pattern of samples into a pattern of parts of samples.
 * @name chop
 * @memberof Pattern
 * @returns Pattern
 * @example
 * samples({ rhodes: 'https://cdn.freesound.org/previews/132/132051_316502-lq.mp3' })
 * s("rhodes")
 *  .chop(4)
 *  .rev() // reverse order of chops
 *  .loopAt(4) // fit sample into 4 cycles
 *
 */
export const chop = register('chop', function (n, pat) {
  const slices = Array.from({ length: n }, (x, i) => i);
  const slice_objects = slices.map((i) => ({ begin: i / n, end: (i + 1) / n }));
  const func = function (o) {
    return sequence(slice_objects.map((slice_o) => Object.assign({}, o, slice_o)));
  };
  return pat.squeezeBind(func);
});

export const striate = register('striate', function (n, pat) {
  const slices = Array.from({ length: n }, (x, i) => i);
  const slice_objects = slices.map((i) => ({ begin: i / n, end: (i + 1) / n }));
  const slicePat = slowcat(...slice_objects);
  return pat.set(slicePat)._fast(n);
});

/**
 * Makes the sample fit the given number of cycles by changing the speed.
 * @name loopAt
 * @memberof Pattern
 * @returns Pattern
 * @example
 * samples({ rhodes: 'https://cdn.freesound.org/previews/132/132051_316502-lq.mp3' })
 * s("rhodes").loopAt(4)
 */
// TODO - global cps clock
const _loopAt = function (factor, pat, cps = 1) {
  return pat
    .speed((1 / factor) * cps)
    .unit('c')
    .slow(factor);
};

const { loopAt, loopat } = register(['loopAt', 'loopat'], function (factor, pat) {
  return _loopAt(factor, pat, 1);
});

/**
 * Makes the sample fit the given number of cycles and cps value, by
 * changing the speed. Please note that at some point cps will be
 * given by a global clock and this function will be
 * deprecated/removed.
 * @name loopAtCps
 * @memberof Pattern
 * @returns Pattern
 * @example
 * samples({ rhodes: 'https://cdn.freesound.org/previews/132/132051_316502-lq.mp3' })
 * s("rhodes").loopAtCps(4,1.5).cps(1.5)
 */
// TODO - global cps clock
const { loopAtCps, loopatcps } = register(['loopAtCps', 'loopatcps'], function (factor, cps, pat) {
  return _loopAt(factor, pat, cps);
});<|MERGE_RESOLUTION|>--- conflicted
+++ resolved
@@ -1977,7 +1977,6 @@
  * @example
  * s("lt ht mt ht hh").jux(rev)
  */
-<<<<<<< HEAD
 export const jux = register(
   'jux',
   function (func, pat) {
@@ -1986,22 +1985,6 @@
   [true],
 );
 
-export const { stutWith, stutwith } = register(
-  ['stutWith', 'stutwith'],
-  function (times, time, func, pat) {
-    return stack(...listRange(0, times - 1).map((i) => func(pat.late(Fraction(time).mul(i)), i)));
-  },
-  [false, false, true],
-);
-
-export const stut = register('stut', function (times, feedback, time, pat) {
-  return pat._stutWith(times, time, (pat, i) => pat.velocity(Math.pow(feedback, i)));
-=======
-export const jux = register('jux', function (func, pat) {
-  return pat._juxBy(1, func, pat);
->>>>>>> 7000a4ce
-});
-
 /**
  * Superimpose and offset multiple times, applying the given function each time.
  * @name echoWith
@@ -2014,20 +1997,12 @@
  * .echoWith(4, 1/8, (p,n) => p.add(n*2))
  * .scale('C minor').note().legato(.2)
  */
-<<<<<<< HEAD
-export const { echoWith, echowith } = register(
-  ['echoWith', 'echowith'],
-  function (times, time, func, pat) {
-    return stack(...listRange(0, times - 1).map((i) => func(pat.late(Fraction(time).mul(i)), i)));
-  },
-  [false, false, true],
-=======
 export const { echoWith, echowith, stutWith, stutwith } = register(
   ['echoWith', 'echowith', 'stutWith', 'stutwith'],
   function (times, time, func, pat) {
     return stack(...listRange(0, times - 1).map((i) => func(pat.late(Fraction(time).mul(i)), i)));
   },
->>>>>>> 7000a4ce
+  [false, false, true],
 );
 
 /**
