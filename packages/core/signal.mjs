--- conflicted
+++ resolved
@@ -36,87 +36,52 @@
   return new Pattern(query);
 };
 
-<<<<<<< HEAD
-/**
- * An inverse sawtooth signal between 1 and 0.
+/**
+ *  A sawtooth signal between 0 and 1.
  *
  * @type {Pattern}
+ * @example
+ * note("<c3 [eb3,g3] g2 [g3,bb3]>*8")
+ * .clip(saw.slow(2))
+ * @example
+ * n(saw.range(0,8).segment(8))
+ * .scale('C major')
+ *
+ */
+export const saw = signal((t) => t % 1);
+
+/**
+ *  A sawtooth signal between -1 and 1 (like `saw`, but bipolar).
+ *
+ * @return {Pattern}
+ */
+export const saw2 = saw.toBipolar();
+
+/**
+ *  A sawtooth signal between 1 and 0 (like `saw`, but flipped).
+ *
+ * @return {Pattern}
  * @example
  * note("<c3 [eb3,g3] g2 [g3,bb3]>*8")
  * .clip(isaw.slow(2))
  * @example
  * n(isaw.range(0,8).segment(8))
  * .scale('C major')
+ *
  */
 export const isaw = signal((t) => 1 - (t % 1));
 
 /**
- * Variant of `isaw` that ranges between 1 and -1.
- *
- * @type {Pattern}
+ *  A sawtooth signal between 1 and -1 (like `saw2`, but flipped).
+ *
+ * @return {Pattern}
  */
 export const isaw2 = isaw.toBipolar();
 
-=======
->>>>>>> b192c682
-/**
- *  A sawtooth signal between 0 and 1.
- *
- * @type {Pattern}
- * @example
- * note("<c3 [eb3,g3] g2 [g3,bb3]>*8")
- * .clip(saw.slow(2))
- * @example
- * n(saw.range(0,8).segment(8))
- * .scale('C major')
- *
- */
-export const saw = signal((t) => t % 1);
-
-/**
-<<<<<<< HEAD
- * Variant of `saw` that ranges between -1 and 1.
- *
- * @type {Pattern}
-=======
- *  A sawtooth signal between -1 and 1 (like `saw`, but bipolar).
- *
- * @return {Pattern}
->>>>>>> b192c682
- */
-export const saw2 = saw.toBipolar();
-
-/**
-<<<<<<< HEAD
- * Variant of `sine` that ranges between -1 and 1.
- *
- * @type {Pattern}
-=======
- *  A sawtooth signal between 1 and 0 (like `saw`, but flipped).
- *
- * @return {Pattern}
- * @example
- * note("<c3 [eb3,g3] g2 [g3,bb3]>*8")
- * .clip(isaw.slow(2))
- * @example
- * n(isaw.range(0,8).segment(8))
- * .scale('C major')
- *
- */
-export const isaw = signal((t) => 1 - (t % 1));
-
-/**
- *  A sawtooth signal between 1 and -1 (like `saw2`, but flipped).
- *
- * @return {Pattern}
- */
-export const isaw2 = isaw.toBipolar();
-
 /**
  *  A sine signal between -1 and 1 (like `sine`, but bipolar).
  *
  * @return {Pattern}
->>>>>>> b192c682
  */
 export const sine2 = signal((t) => Math.sin(Math.PI * 2 * t));
 
@@ -143,15 +108,9 @@
 export const cosine = sine._early(Fraction(1).div(4));
 
 /**
-<<<<<<< HEAD
- * Variant of `cosine` that ranges between -1 and 1.
- *
- * @type {Pattern}
-=======
  *  A cosine signal between -1 and 1 (like `cosine`, but bipolar).
  *
  * @return {Pattern}
->>>>>>> b192c682
  */
 export const cosine2 = sine2._early(Fraction(1).div(4));
 
@@ -166,15 +125,9 @@
 export const square = signal((t) => Math.floor((t * 2) % 2));
 
 /**
-<<<<<<< HEAD
- * Variant of `square` that ranges between -1 and 1.
- *
- * @type {Pattern}
-=======
  *  A square signal between -1 and 1 (like `square`, but bipolar).
  *
  * @return {Pattern}
->>>>>>> b192c682
  */
 export const square2 = square.toBipolar();
 
@@ -186,21 +139,6 @@
  * n(tri.segment(8).range(0,7)).scale("C:minor")
  *
  */
-<<<<<<< HEAD
-export const tri = fastcat(isaw, saw);
-
-/**
- * Variant of `tri` that ranges between -1 and 1.
- *
- * @type {Pattern}
- */
-export const tri2 = fastcat(isaw2, saw2);
-
-/**
- * The current cycle count as a signal.
- *
- * @type {Pattern}
-=======
 export const tri = fastcat(saw, isaw);
 
 /**
@@ -231,7 +169,6 @@
  *  A signal representing the cycle time.
  *
  * @return {Pattern}
->>>>>>> b192c682
  */
 export const time = signal(id);
 
