--- conflicted
+++ resolved
@@ -41,22 +41,7 @@
       throw new Error('no code to evaluate');
     }
     try {
-<<<<<<< HEAD
-      beforeEval?.({ code });
-=======
       await beforeEval?.({ code });
-      scheduler.setCps(1); // reset cps in case the code does not contain a setCps call
-      // problem: when the code does contain a setCps after an awaited promise,
-      // the cps will be 1 until the promise resolves
-      // example:
-      /*
-      await new Promise(resolve => setTimeout(resolve,1000))
-      setCps(.5)
-      note("c a f e")
-      */
-      // to make sure the setCps inside the code is called immediately,
-      // it has to be placed first
->>>>>>> 991e5f1b
       let { pattern } = await _evaluate(code, transpiler);
 
       logger(`[eval] code updated`);
