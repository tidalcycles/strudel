<<<<<<< HEAD
import core from '@strudel.cycles/core';
const logger = core.logger;
=======
import { logger, toMidi } from '@strudel.cycles/core';
import { getAudioContext } from './index.mjs';
>>>>>>> 485a9696

const bufferCache = {}; // string: Promise<ArrayBuffer>
const loadCache = {}; // string: Promise<ArrayBuffer>

export const getCachedBuffer = (url) => bufferCache[url];

function humanFileSize(bytes, si) {
  var thresh = si ? 1000 : 1024;
  if (bytes < thresh) return bytes + ' B';
  var units = si
    ? ['kB', 'MB', 'GB', 'TB', 'PB', 'EB', 'ZB', 'YB']
    : ['KiB', 'MiB', 'GiB', 'TiB', 'PiB', 'EiB', 'ZiB', 'YiB'];
  var u = -1;
  do {
    bytes /= thresh;
    ++u;
  } while (bytes >= thresh);
  return bytes.toFixed(1) + ' ' + units[u];
}

export const getSampleBufferSource = async (s, n, note, speed) => {
  let transpose = 0;
  let midi = typeof note === 'string' ? toMidi(note) : note || 36;
  transpose = midi - 36; // C3 is middle C

  const ac = getAudioContext();
  // is sample from loaded samples(..)
  const samples = getLoadedSamples();
  if (!samples) {
    throw new Error('no samples loaded');
  }
  const bank = samples?.[s];
  if (!bank) {
    throw new Error(
      `sample not found: "${s}"`,
      // , try one of ${Object.keys(samples)
      // .map((s) => `"${s}"`)
      // .join(', ')}.
    );
  }
  if (typeof bank !== 'object') {
    throw new Error('wrong format for sample bank:', s);
  }
  let sampleUrl;
  if (Array.isArray(bank)) {
    sampleUrl = bank[n % bank.length];
  } else {
    const midiDiff = (noteA) => toMidi(noteA) - midi;
    // object format will expect keys as notes
    const closest = Object.keys(bank)
      .filter((k) => !k.startsWith('_'))
      .reduce(
        (closest, key, j) => (!closest || Math.abs(midiDiff(key)) < Math.abs(midiDiff(closest)) ? key : closest),
        null,
      );
    transpose = -midiDiff(closest); // semitones to repitch
    sampleUrl = bank[closest][n % bank[closest].length];
  }
  let buffer = await loadBuffer(sampleUrl, ac, s, n);
  if (speed < 0) {
    // should this be cached?
    buffer = reverseBuffer(buffer);
  }
  const bufferSource = ac.createBufferSource();
  bufferSource.buffer = buffer;
  const playbackRate = 1.0 * Math.pow(2, transpose / 12);
  // bufferSource.playbackRate.value = Math.pow(2, transpose / 12);
  bufferSource.playbackRate.value = playbackRate;
  return bufferSource;
};

export const loadBuffer = (url, ac, s, n = 0) => {
  const label = s ? `sound "${s}:${n}"` : 'sample';
  if (!loadCache[url]) {
    logger(`[sampler] load ${label}..`, 'load-sample', { url });
    const timestamp = Date.now();
    loadCache[url] = fetch(url)
      .then((res) => res.arrayBuffer())
      .then(async (res) => {
        const took = Date.now() - timestamp;
        const size = humanFileSize(res.byteLength);
        // const downSpeed = humanFileSize(res.byteLength / took);
        logger(`[sampler] load ${label}... done! loaded ${size} in ${took}ms`, 'loaded-sample', { url });
        const decoded = await ac.decodeAudioData(res);
        bufferCache[url] = decoded;
        return decoded;
      });
  }
  return loadCache[url];
};

export function reverseBuffer(buffer) {
  const ac = getAudioContext();
  const reversed = ac.createBuffer(buffer.numberOfChannels, buffer.length, ac.sampleRate);
  for (let channel = 0; channel < buffer.numberOfChannels; channel++) {
    reversed.copyToChannel(buffer.getChannelData(channel).slice().reverse(), channel, channel);
  }
  return reversed;
}

export const getLoadedBuffer = (url) => {
  return bufferCache[url];
};

let sampleCache = { current: undefined };

/**
 * Loads a collection of samples to use with `s`
 *
 * @example
 * samples({
 *  bd: '808bd/BD0000.WAV',
 *  sd: '808sd/SD0010.WAV'
 *  }, 'https://raw.githubusercontent.com/tidalcycles/Dirt-Samples/master/');
 * s("[bd ~]*2, [~ hh]*2, ~ sd")
 *
 */

export const samples = async (sampleMap, baseUrl = sampleMap._base || '') => {
  if (typeof sampleMap === 'string') {
    if (sampleMap.startsWith('github:')) {
      const [_, path] = sampleMap.split('github:');
      sampleMap = `https://raw.githubusercontent.com/${path}/strudel.json`;
    }
    if (typeof fetch !== 'function') {
      // not a browser
      return;
    }
    const base = sampleMap.split('/').slice(0, -1).join('/');
    if (typeof fetch === 'undefined') {
      // skip fetch when in node / testing
      return;
    }
    return fetch(sampleMap)
      .then((res) => res.json())
      .then((json) => samples(json, baseUrl || json._base || base))
      .catch((error) => {
        console.error(error);
        throw new Error(`error loading "${sampleMap}"`);
      });
  }
  sampleCache.current = {
    ...sampleCache.current,
    ...Object.fromEntries(
      Object.entries(sampleMap).map(([key, value]) => {
        if (typeof value === 'string') {
          value = [value];
        }
        if (typeof value !== 'object') {
          throw new Error('wrong sample map format for ' + key);
        }
        baseUrl = value._base || baseUrl;
        const replaceUrl = (v) => (baseUrl + v).replace('github:', 'https://raw.githubusercontent.com/');
        if (Array.isArray(value)) {
          return [key, value.map(replaceUrl)];
        }
        // must be object
        return [
          key,
          Object.fromEntries(
            Object.entries(value).map(([note, samples]) => {
              return [note, (typeof samples === 'string' ? [samples] : samples).map(replaceUrl)];
            }),
          ),
        ];
      }),
    ),
  };
};

export const resetLoadedSamples = () => {
  sampleCache.current = undefined;
};

export const getLoadedSamples = () => sampleCache.current;<|MERGE_RESOLUTION|>--- conflicted
+++ resolved
@@ -1,10 +1,6 @@
-<<<<<<< HEAD
 import core from '@strudel.cycles/core';
-const logger = core.logger;
-=======
-import { logger, toMidi } from '@strudel.cycles/core';
+const { logger, toMidi } = core;
 import { getAudioContext } from './index.mjs';
->>>>>>> 485a9696
 
 const bufferCache = {}; // string: Promise<ArrayBuffer>
 const loadCache = {}; // string: Promise<ArrayBuffer>
