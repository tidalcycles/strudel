--- conflicted
+++ resolved
@@ -165,15 +165,12 @@
   console.warn('could not load AudioWorklet effects coarse, crush and shape', err);
 }
 
-<<<<<<< HEAD
 function gainNode(value) {
   const node = getAudioContext().createGain();
   node.gain.value = value;
   return node;
 }
-=======
 const cutGroups = [];
->>>>>>> 82cb6c93
 
 Pattern.prototype.out = function () {
   return this.onTrigger(async (t, hap, ct, cps) => {
@@ -209,16 +206,13 @@
         begin = 0,
         end = 1,
         vowel,
-<<<<<<< HEAD
         delay = 0,
         delayfeedback = 0,
         delaytime = 0,
-=======
         unit,
         nudge = 0, // TODO: is this in seconds?
         cut,
         loop,
->>>>>>> 82cb6c93
       } = hap.value;
       const { velocity = 1 } = hap.context;
       gain *= velocity; // legacy fix for velocity
@@ -288,19 +282,6 @@
           // are there other units?
           bufferSource.playbackRate.value = bufferSource.playbackRate.value * bufferSource.buffer.duration;
         }
-<<<<<<< HEAD
-        chain.push(bufferSource);
-        if (soundfont || clip) {
-          const releaseLength = 0.1;
-          const env = gainNode(0.6);
-          env.gain.setValueAtTime(env.gain.value, t + duration);
-          env.gain.linearRampToValueAtTime(0, t + duration + releaseLength);
-          // env.gain.linearRampToValueAtTime(0, t + duration + releaseLength);
-          chain.push(env);
-          bufferSource.stop(t + duration + releaseLength);
-        } else {
-          bufferSource.stop(t + duration);
-=======
         let duration = soundfont || clip ? hapDuration : bufferSource.buffer.duration / bufferSource.playbackRate.value;
         // "The computation of the offset into the sound is performed using the sound buffer's natural sample rate,
         // rather than the current playback rate, so even if the sound is playing at twice its normal speed,
@@ -319,7 +300,6 @@
         if (cut !== undefined) {
           cutGroups[cut]?.stop(t); // fade out?
           cutGroups[cut] = bufferSource;
->>>>>>> 82cb6c93
         }
         chain.push(bufferSource);
         bufferSource.stop(t + duration + release);
