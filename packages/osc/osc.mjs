<<<<<<< HEAD
import OSC from './osc.js';
import { Pattern, dirtify, objectify } from '@strudel.cycles/core';
=======
import OSC from 'osc-js';
import { Pattern } from '@strudel.cycles/core';
>>>>>>> f8f806e8

const comm = new OSC();
comm.open();
const latency = 0.1;

Pattern.prototype.osc = function () {
  return this._withEvent((event) => {
    const onTrigger = (time, event, currentTime) => {
      // time should be audio time of onset
      // currentTime should be current time of audio context (slightly before time)
      const keyvals = Object.entries(objectify(event.value)).flat();
      const offset = (time - currentTime + latency) * 1000;
      const ts = Math.floor(Date.now() + offset);
      const message = new OSC.Message('/dirt/play', ...keyvals);
      const bundle = new OSC.Bundle([message], ts);
      bundle.timestamp(ts); // workaround for https://github.com/adzialocha/osc-js/issues/60
      comm.send(bundle);
    };
    return event.setContext({ ...event.context, onTrigger });
  });
};

Pattern.prototype.superdirt = function () {
  return this.withValue(dirtify).osc();
};<|MERGE_RESOLUTION|>--- conflicted
+++ resolved
@@ -1,10 +1,5 @@
-<<<<<<< HEAD
-import OSC from './osc.js';
-import { Pattern, dirtify, objectify } from '@strudel.cycles/core';
-=======
 import OSC from 'osc-js';
 import { Pattern } from '@strudel.cycles/core';
->>>>>>> f8f806e8
 
 const comm = new OSC();
 comm.open();
