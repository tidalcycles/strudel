--- conflicted
+++ resolved
@@ -1,10 +1,5 @@
 import OSC from './osc.js';
-<<<<<<< HEAD
-import { Pattern } from '@strudel.cycles/core/strudel.mjs';
-import { dirtify, objectify } from '@strudel.cycles/core/util.mjs';
-=======
-import { Pattern } from '@strudel.cycles/core';
->>>>>>> 2973223f
+import { Pattern, dirtify, objectify } from '@strudel.cycles/core';
 
 const comm = new OSC();
 comm.open();
