--- conflicted
+++ resolved
@@ -134,15 +134,14 @@
   return pat.pitchwheel({ ...options, ctx, id });
 });
 
-<<<<<<< HEAD
-registerWidget('_cyclecounter', (id, options = {}, pat) => {
-  const ctx = getCanvasWidget(id, options).getContext('2d');
-  return pat.cyclecounter({ ...options, ctx, id });
-=======
 registerWidget('_spectrum', (id, options = {}, pat) => {
   let _size = options.size || 200;
   options = { width: _size, height: _size, ...options, size: _size / 5 };
   const ctx = getCanvasWidget(id, options).getContext('2d');
   return pat.spectrum({ ...options, ctx, id });
->>>>>>> 07b0a2e0
+});
+
+registerWidget('_cyclecounter', (id, options = {}, pat) => {
+  const ctx = getCanvasWidget(id, options).getContext('2d');
+  return pat.cyclecounter({ ...options, ctx, id });
 });