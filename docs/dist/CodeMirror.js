--- conflicted
+++ resolved
@@ -3,21 +3,14 @@
 import "../_snowpack/pkg/codemirror/mode/javascript/javascript.js";
 import "../_snowpack/pkg/codemirror/mode/pegjs/pegjs.js";
 import "../_snowpack/pkg/codemirror/lib/codemirror.css.proxy.js";
-<<<<<<< HEAD
-=======
 import "../_snowpack/pkg/codemirror/theme/material.css.proxy.js";
->>>>>>> 0418517c
 export default function CodeMirror({value, onChange, options, editorDidMount}) {
   options = options || {
     mode: "javascript",
     theme: "material",
     lineNumbers: true,
-<<<<<<< HEAD
-    styleSelectedText: true
-=======
     styleSelectedText: true,
     cursorBlinkRate: 500
->>>>>>> 0418517c
   };
   return /* @__PURE__ */ React.createElement(CodeMirror2, {
     value,
