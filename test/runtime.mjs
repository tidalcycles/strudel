--- conflicted
+++ resolved
@@ -74,78 +74,6 @@
   highpass: mockNode,
 };
 
-<<<<<<< HEAD
-strudel.Pattern.prototype.osc = function () {
-  return this;
-};
-strudel.Pattern.prototype.csound = function () {
-  return this;
-};
-strudel.Pattern.prototype.tone = function () {
-  return this;
-};
-strudel.Pattern.prototype.webdirt = function () {
-  return this;
-};
-
-// draw mock
-strudel.Pattern.prototype.pianoroll = function () {
-  return this;
-};
-
-// speak mock
-strudel.Pattern.prototype.speak = function () {
-  return this;
-};
-
-// webaudio mock
-strudel.Pattern.prototype.wave = function () {
-  return this;
-};
-strudel.Pattern.prototype.filter = function () {
-  return this;
-};
-strudel.Pattern.prototype.adsr = function () {
-  return this;
-};
-strudel.Pattern.prototype.webaudio = function () {
-  return this;
-};
-strudel.Pattern.prototype.soundfont = function () {
-  return this;
-};
-// tune mock
-strudel.Pattern.prototype.tune = function () {
-  return this;
-};
-
-strudel.Pattern.prototype.midi = function () {
-  return this;
-};
-
-strudel.Pattern.prototype.midin = function () {
-  return this;
-};
-
-strudel.Pattern.prototype._scope = function () {
-  return this;
-};
-strudel.Pattern.prototype._spiral = function () {
-  return this;
-};
-strudel.Pattern.prototype._pitchwheel = function () {
-  return this;
-};
-strudel.Pattern.prototype._pianoroll = function () {
-  return this;
-};
-strudel.Pattern.prototype._spectrum = function () {
-  return this;
-};
-strudel.Pattern.prototype.markcss = function () {
-  return this;
-};
-=======
 [
   'osc',
   'csound',
@@ -171,7 +99,6 @@
     return this;
   };
 });
->>>>>>> cf8203a4
 
 const uiHelpersMocked = {
   backgroundImage: id,
